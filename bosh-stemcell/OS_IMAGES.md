--- conflicted
+++ resolved
@@ -7,13 +7,8 @@
 
 Ubuntu 14.04 images have filename `bosh-ubuntu-trusty-os-image.tgz`
 
-<<<<<<< HEAD
-* `WXF3rwe_b2IOluwvC4ZM9Gnq8xfXwDt3`
-  - update unzip for USN-2788-2: unzip vulnerabilities
-=======
 * `xMl7HhuREluPZP0YyHZLnxhlHZXrB723`
   - update linux image for USN-2806-1
->>>>>>> be2e2709
 
 * `Zibxbt9mNrQnPmgwVXjtVnFJZYiJZT6m`
   - update linux image for USN-2798: kernel (Vivid HWE) vulnerabilities
