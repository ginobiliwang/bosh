--- conflicted
+++ resolved
@@ -143,8 +143,6 @@
     end
 
     def stop_workers
-<<<<<<< HEAD
-=======
       stop_monitor_workers
 
       @logger.debug('Waiting for Resque queue to drain...')
@@ -173,7 +171,6 @@
       Redis.new(host: 'localhost', port: @redis_port).flushdb
 
       # wait for resque workers in parallel for fastness
->>>>>>> 2e26aa6d
       @worker_processes.map { |worker_process| Thread.new { worker_process.stop } }.each(&:join)
     end
 
