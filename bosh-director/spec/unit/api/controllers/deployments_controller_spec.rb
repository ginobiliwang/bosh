--- conflicted
+++ resolved
@@ -649,23 +649,12 @@
 
           def should_enqueue_scan_and_fix
             expect(Bosh::Director::Jobs::DBJob).to receive(:new).with(
-<<<<<<< HEAD
-                                                       Jobs::CloudCheck::ScanAndFix,
-                                                       kind_of(Numeric),
-                                                       ['mycloud',
-                                                        [['job', 0], ['job', 1], ['job', 6]], false]).and_return(db_job)
-            expect(Delayed::Job).to receive(:enqueue).with(
-                                        db_job)
-
-            put '/mycloud/scan_and_fix', JSON.generate('jobs' => {'job' => [0, 1, 6]}), {'CONTENT_TYPE' => 'application/json'}
-=======
               Jobs::CloudCheck::ScanAndFix,
               kind_of(Numeric),
               ['mycloud',
               [['job', 0]], false])
             expect(Delayed::Job).to receive(:enqueue)
-            put '/mycloud/scan_and_fix', Yajl::Encoder.encode('jobs' => {'job' => [0]}), {'CONTENT_TYPE' => 'application/json'}
->>>>>>> 007149e6
+            put '/mycloud/scan_and_fix',  JSON.generate('jobs' => {'job' => [0]}), {'CONTENT_TYPE' => 'application/json'}
             expect_redirect_to_queued_task(last_response)
           end
 
@@ -679,16 +668,6 @@
           context 'when global resurrection is set' do
             before { Models::DirectorAttribute.make(name: 'resurrection_paused', value: resurrection_paused) }
 
-<<<<<<< HEAD
-              expect(Bosh::Director::Jobs::DBJob).not_to receive(:new).with(
-                                                         Jobs::CloudCheck::ScanAndFix,
-                                                         kind_of(Numeric),
-                                                         ['mycloud',
-                                                          [['job', 0], ['job', 1]], false])
-              expect(Delayed::Job).not_to receive(:enqueue)
-              put '/mycloud/scan_and_fix', JSON.generate('jobs' => {'job' => [0, 1]}), {'CONTENT_TYPE' => 'application/json'}
-              expect(last_response).not_to be_redirect
-=======
             context 'when global resurrection is on' do
               let (:resurrection_paused) {'false'}
 
@@ -710,7 +689,6 @@
                 Models::Instance.make(deployment: deployment, job: 'job', index: 0, resurrection_paused: true)
                 should_not_enqueue_scan_and_fix
               end
->>>>>>> 007149e6
             end
           end
 
