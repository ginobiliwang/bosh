--- conflicted
+++ resolved
@@ -23,19 +23,10 @@
         task_helper = instance_double('Bosh::Director::Api::TaskHelper')
         expect(Bosh::Director::Api::TaskHelper).to receive(:new).and_return(task_helper)
 
-<<<<<<< HEAD
-        expect(task_helper).to receive(:create_task).with('whoami', :snow, 'busy doing something').and_return(task)
+        expect(task_helper).to receive(:create_task).with('whoami', :snow, 'busy doing something', 'some_deployment').and_return(task)
         expect(Jobs::DBJob).to receive(:new).with(job_class, task.id, ['foo', 'bar']).and_return(db_job)
-        cnt = Delayed::Job.count
         expect(Delayed::Job.count).to eq(0)
-        retval = subject.enqueue('whoami', job_class, 'busy doing something', ['foo', 'bar'])
-=======
-        expect(task_helper).to receive(:create_task).with('whoami', :snow, 'busy doing something', 'some_deployment').and_return(task)
-        expect(Resque).to receive(:enqueue).with(job_class, '123', 'foo', 'bar')
-
         retval = subject.enqueue('whoami', job_class, 'busy doing something', ['foo', 'bar'], 'some_deployment')
-
->>>>>>> 7174cb66
         expect(retval).to be(task)
         expect(Delayed::Job.count).to eq(1)
         expect(Delayed::Job.first[:queue]).to eq('sample')
