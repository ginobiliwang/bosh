--- conflicted
+++ resolved
@@ -8,17 +8,10 @@
           logger, vm_deleter, disk_manager, job_renderer, agent_broadcaster
       ) }
 
-<<<<<<< HEAD
-      let(:disk_manager) { DiskManager.new(logger) }
+      let(:disk_manager) { SingleDiskManager.new(logger) }
       let(:cloud) { Config.cloud }
-      let(:disk_manager) { DiskManager.new(logger) }
+      let(:disk_manager) { SingleDiskManager.new(logger) }
       let(:vm_deleter) { VmDeleter.new(logger, false, false) }
-=======
-      let(:disk_manager) { SingleDiskManager.new(cloud, logger) }
-      let(:cloud) { instance_double('Bosh::Cloud') }
-      let(:disk_manager) { SingleDiskManager.new(cloud, logger) }
-      let(:vm_deleter) { VmDeleter.new(cloud, logger, false, false) }
->>>>>>> 464b6e19
       let(:job_renderer) { instance_double(JobRenderer) }
       let(:agent_broadcaster) { instance_double(AgentBroadcaster) }
       let(:agent_client) do
