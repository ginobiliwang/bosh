require 'spec_helper'

describe 'Bosh::Director::DeploymentPlan::NetworkSubnet' do
  before { @network = instance_double('Bosh::Director::DeploymentPlan::Network', :name => 'net_a') }
  let(:ip_provider_factory) { BD::DeploymentPlan::IpProviderFactory.new(logger, cloud_config: true) }

  def make_subnet(properties)
    BD::DeploymentPlan::NetworkSubnet.new(@network, properties, reserved_ranges, ip_provider_factory)
  end

  let(:reserved_ranges) { [] }
  let(:instance) { instance_double(BD::DeploymentPlan::Instance, model: BD::Models::Instance.make) }

  def create_static_reservation(ip)
    BD::StaticNetworkReservation.new(instance, @network, NetAddr::CIDR.create(ip))
  end

  def create_dynamic_reservation(ip)
    reservation = BD::DynamicNetworkReservation.new(instance, @network)
    reservation.resolve_ip(NetAddr::CIDR.create(ip))
    reservation
  end

  describe :initialize do
    it 'should create a subnet spec' do
      subnet = make_subnet(
        'range' => '192.168.0.0/24',
        'gateway' => '192.168.0.254',
        'cloud_properties' => {'foo' => 'bar'}
      )

      expect(subnet.range.ip).to eq('192.168.0.0')
      subnet.range.ip.size == 255
      expect(subnet.netmask).to eq('255.255.255.0')
      expect(subnet.gateway).to eq('192.168.0.254')
      expect(subnet.dns).to eq(nil)
    end

    it 'should require a range' do
      expect {
        make_subnet(
          'cloud_properties' => {'foo' => 'bar'},
          'gateway' => '192.168.0.254',
        )
      }.to raise_error(BD::ValidationMissingField)
    end

<<<<<<< HEAD
    it 'should require a gateway' do
      expect {
        make_subnet(
          'range' => '192.168.0.0/24',
          'cloud_properties' => {'foo' => 'bar'},
        )
      }.to raise_error(BD::ValidationMissingField)
=======
    context "gateway property" do
      it "should require a gateway" do
        expect {
          subnet_spec(
            "range" => "192.168.0.0/24",
            "cloud_properties" => {"foo" => "bar"},
          )
        }.to raise_error(BD::ValidationMissingField)
      end

      context "when the gateway is configured to be optional" do
        it "should not require a gateway" do
          allow(Bosh::Director::Config).to receive(:ignore_missing_gateway).and_return(true)

          expect {
            subnet_spec(
              "range" => "192.168.0.0/24",
              "cloud_properties" => {"foo" => "bar"},
            )
          }.to_not raise_error
        end
      end
>>>>>>> 2a4d3f81
    end

    it 'default cloud properties to empty hash' do
      subnet = make_subnet(
        'range' => '192.168.0.0/24',
        'gateway' => '192.168.0.254',
      )
      expect(subnet.cloud_properties).to eq({})
    end

    it 'should allow a gateway' do
      subnet = make_subnet(
        'range' => '192.168.0.0/24',
        'gateway' => '192.168.0.254',
        'cloud_properties' => {'foo' => 'bar'}
      )

      expect(subnet.gateway.ip).to eq('192.168.0.254')
    end

    it 'should make sure gateway is a single ip' do
      expect {
        make_subnet(
          'range' => '192.168.0.0/24',
          'gateway' => '192.168.0.254/30',
          'cloud_properties' => {'foo' => 'bar'}
        )
      }.to raise_error(BD::NetworkInvalidGateway,
          /must be a single IP/)
    end

    it 'should make sure gateway is inside the subnet' do
      expect {
        make_subnet(
          'range' => '192.168.0.0/24',
          'gateway' => '190.168.0.254',
          'cloud_properties' => {'foo' => 'bar'}
        )
      }.to raise_error(BD::NetworkInvalidGateway,
          /must be inside the range/)
    end

    it 'should make sure gateway is not the network id' do
      expect {
        make_subnet(
          'range' => '192.168.0.0/24',
          'gateway' => '192.168.0.0',
          'cloud_properties' => {'foo' => 'bar'}
        )
      }.to raise_error(Bosh::Director::NetworkInvalidGateway,
          /can't be the network id/)
    end

    it 'should make sure gateway is not the broadcast IP' do
      expect {
        make_subnet(
          'range' => '192.168.0.0/24',
          'gateway' => '192.168.0.255',
          'cloud_properties' => {'foo' => 'bar'}
        )
      }.to raise_error(Bosh::Director::NetworkInvalidGateway,
          /can't be the broadcast IP/)
    end

    it 'should allow DNS servers' do
      subnet = make_subnet(
        'range' => '192.168.0.0/24',
        'dns' => %w(1.2.3.4 5.6.7.8),
        'gateway' => '192.168.0.254',
        'cloud_properties' => {'foo' => 'bar'}
      )

      expect(subnet.dns).to eq(%w(1.2.3.4 5.6.7.8))
    end

    it 'should not allow reservation of reserved IPs' do
      subnet = make_subnet(
        'range' => '192.168.0.0/24', # 254 IPs
        'reserved' => '192.168.0.5 - 192.168.0.10', # 6 IPs
        'gateway' => '192.168.0.254', # 1 IP
      )

      subnet.reserve_ip(create_dynamic_reservation('192.168.0.4'))

      expect {
        subnet.reserve_ip(create_dynamic_reservation('192.168.0.5'))
      }.to raise_error BD::NetworkReservationIpReserved,
          "Failed to reserve IP '192.168.0.5' " +
            "for network 'net_a' (192.168.0.0/24): belongs to reserved range"

      expect {
        subnet.reserve_ip(create_dynamic_reservation('192.168.0.10'))
      }.to raise_error BD::NetworkReservationIpReserved,
          "Failed to reserve IP '192.168.0.10' " +
            "for network 'net_a' (192.168.0.0/24): belongs to reserved range"

      subnet.reserve_ip(create_dynamic_reservation('192.168.0.11'))
      subnet.reserve_ip(create_dynamic_reservation('192.168.0.253'))

      expect {
        subnet.reserve_ip(create_dynamic_reservation('192.168.0.254'))
      }.to raise_error BD::NetworkReservationIpReserved,
          "Failed to reserve IP '192.168.0.254' " +
            "for network 'net_a' (192.168.0.0/24): belongs to reserved range"
    end

    context 'when there are reserved ranges' do
      let(:reserved_ranges) { [NetAddr::CIDR.create('192.168.0.0/28')] }

      it 'should not allow reservation of IPs from legacy reserved ranges' do
        subnet = make_subnet(
          'range' => '192.168.0.0/24',
          'gateway' => '192.168.0.254',
        )

        expect {
          subnet.reserve_ip(create_dynamic_reservation('192.168.0.1'))
        }.to raise_error BD::NetworkReservationIpReserved
      end

      it 'should allocate dynamic IPs outside of those ranges' do
        subnet = make_subnet(
          'range' => '192.168.0.0/24',
          'gateway' => '192.168.0.254',
        )

        expect(subnet.allocate_dynamic_ip(instance)).to eq(NetAddr::CIDR.create('192.168.0.16').to_i)
      end

      it 'allows specifying static IPs that are in legacy reserved ranges' do
        subnet = make_subnet(
          'range' => '192.168.0.0/24',
          'gateway' => '192.168.0.254',
          'static' => ['192.168.0.1']
        )

        expect {
          subnet.reserve_ip(create_static_reservation('192.168.0.1'))
        }.to_not raise_error
      end
    end

    it 'should fail when reserved range is not valid' do
      expect {
        make_subnet(
          'range' => '192.168.0.0/24',
          'reserved' => '192.167.0.5 - 192.168.0.10',
          'gateway' => '192.168.0.254',
          'cloud_properties' => {'foo' => 'bar'}
        )
      }.to raise_error(Bosh::Director::NetworkReservedIpOutOfRange,
          "Reserved IP `192.167.0.5' is out of " +
            "network `net_a' range")
    end

    it 'should allow reservation of static IPs' do
      subnet = make_subnet(
        'range' => '192.168.0.0/24', # 254 IPs
        'static' => '192.168.0.5 - 192.168.0.10', # 6 IPs
        'gateway' => '192.168.0.254', # 1 IP
        'cloud_properties' => {'foo' => 'bar'}
      )

      expect { subnet.reserve_ip(create_dynamic_reservation('192.168.0.4')) }.to_not raise_error
      expect { subnet.reserve_ip(create_static_reservation('192.168.0.5')) }.to_not raise_error
      expect { subnet.reserve_ip(create_static_reservation('192.168.0.10')) }.to_not raise_error
      expect { subnet.reserve_ip(create_dynamic_reservation('192.168.0.11')) }.to_not raise_error
      expect { subnet.reserve_ip(create_dynamic_reservation('192.168.0.253')) }.to_not raise_error

      expect {
        subnet.reserve_ip(create_dynamic_reservation('192.168.0.254'))
      }.to raise_error BD::NetworkReservationIpReserved
    end

    it 'should fail when the static IP is not valid' do
      expect {
        make_subnet(
          'range' => '192.168.0.0/24',
          'static' => '192.167.0.5 - 192.168.0.10',
          'gateway' => '192.168.0.254',
          'cloud_properties' => {'foo' => 'bar'}
        )
      }.to raise_error(Bosh::Director::NetworkStaticIpOutOfRange,
          "Static IP `192.167.0.5' is out of " +
            "network `net_a' range")
    end

    it 'should fail when the static IP is in reserved range' do
      expect {
        make_subnet(
          'range' => '192.168.0.0/24',
          'reserved' => '192.168.0.5 - 192.168.0.10',
          'static' => '192.168.0.5',
          'gateway' => '192.168.0.254',
          'cloud_properties' => {'foo' => 'bar'}
        )
      }.to raise_error(Bosh::Director::NetworkStaticIpOutOfRange,
          "Static IP `192.168.0.5' is out of " +
            "network `net_a' range")
    end
  end

  describe :overlaps? do
    before(:each) do
      @subnet = make_subnet(
        'range' => '192.168.0.0/24',
        'gateway' => '192.168.0.254',
        'cloud_properties' => {'foo' => 'bar'},
      )
    end

    it 'should return false when the given range does not overlap' do
      other = make_subnet(
        'range' => '192.168.1.0/24',
        'gateway' => '192.168.1.254',
        'cloud_properties' => {'foo' => 'bar'},
      )
      expect(@subnet.overlaps?(other)).to eq(false)
    end

    it 'should return true when the given range overlaps' do
      other = make_subnet(
        'range' => '192.168.0.128/28',
        'gateway' => '192.168.0.142',
        'cloud_properties' => {'foo' => 'bar'},
      )
      expect(@subnet.overlaps?(other)).to eq(true)
    end
  end

  describe 'validate!' do
    context 'with no availability zone specified' do
      it 'does not care whether that az name is in the list' do
        subnet = make_subnet(
          'range' => '192.168.0.0/24',
          'gateway' => '192.168.0.254',
          'cloud_properties' => {'foo' => 'bar'},
        )

        expect { subnet.validate!([]) }.to_not raise_error
      end
    end

    context 'with a nil availability zone' do
      it 'errors' do
        subnet = make_subnet(
          'range' => '192.168.0.0/24',
          'gateway' => '192.168.0.254',
          'cloud_properties' => {'foo' => 'bar'},
          'availability_zone' => nil
        )

        expect { subnet.validate!([instance_double(Bosh::Director::DeploymentPlan::AvailabilityZone)]) }.to_not raise_error
      end
    end

    context 'with an availability zone that is present' do
      it 'is valid' do
        subnet = make_subnet(
          'range' => '192.168.0.0/24',
          'gateway' => '192.168.0.254',
          'cloud_properties' => {'foo' => 'bar'},
          'availability_zone' => 'foo'
        )

        expect {
          subnet.validate!([
              instance_double(Bosh::Director::DeploymentPlan::AvailabilityZone, name: 'bar'),
              instance_double(Bosh::Director::DeploymentPlan::AvailabilityZone, name: 'foo'),
            ])
        }.to_not raise_error
      end
    end

    context 'with an availability zone that is not present' do
      it 'errors' do
        subnet = make_subnet(
          'range' => '192.168.0.0/24',
          'gateway' => '192.168.0.254',
          'cloud_properties' => {'foo' => 'bar'},
          'availability_zone' => 'foo'
        )

        expect {
          subnet.validate!([
              instance_double(Bosh::Director::DeploymentPlan::AvailabilityZone, name: 'bar'),
            ])
        }.to raise_error(Bosh::Director::NetworkSubnetUnknownAvailabilityZone, "Network 'net_a' refers to an unknown availability zone 'foo'")
      end
    end
  end
end<|MERGE_RESOLUTION|>--- conflicted
+++ resolved
@@ -45,19 +45,10 @@
       }.to raise_error(BD::ValidationMissingField)
     end
 
-<<<<<<< HEAD
-    it 'should require a gateway' do
-      expect {
-        make_subnet(
-          'range' => '192.168.0.0/24',
-          'cloud_properties' => {'foo' => 'bar'},
-        )
-      }.to raise_error(BD::ValidationMissingField)
-=======
     context "gateway property" do
       it "should require a gateway" do
         expect {
-          subnet_spec(
+          make_subnet(
             "range" => "192.168.0.0/24",
             "cloud_properties" => {"foo" => "bar"},
           )
@@ -69,14 +60,13 @@
           allow(Bosh::Director::Config).to receive(:ignore_missing_gateway).and_return(true)
 
           expect {
-            subnet_spec(
+            make_subnet(
               "range" => "192.168.0.0/24",
               "cloud_properties" => {"foo" => "bar"},
             )
           }.to_not raise_error
         end
       end
->>>>>>> 2a4d3f81
     end
 
     it 'default cloud properties to empty hash' do
