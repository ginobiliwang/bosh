--- conflicted
+++ resolved
@@ -517,15 +517,9 @@
       def self.it_tears_down_vm_exactly_once(exception)
         it "tears down VMs exactly once when #{exception} error occurs" do
           # agent raises error
-<<<<<<< HEAD
           agent = instance_double('Bosh::Director::AgentClient')
-          expect(agent).to receive(:wait_until_ready).and_raise(RpcTimeout)
+          expect(agent).to receive(:wait_until_ready).and_raise(exception)
           expect(AgentClient).to receive(:with_vm).and_return(agent)
-=======
-          agent = instance_double('Bosh::Director::AgentClient', apply: nil)
-          expect(agent).to receive(:wait_until_ready).and_raise(exception)
-          expect(AgentClient).to receive(:with_defaults).and_return(agent)
->>>>>>> 6c9ef314
 
           expect(cloud).to receive(:delete_vm).once
 
@@ -536,25 +530,15 @@
       end
 
       context 'reuse_compilation_vms is true' do
-<<<<<<< HEAD
         before { allow(compilation_config).to receive_messages(reuse_compilation_vms: true) }
-        it_tears_down_vm_exactly_once
+        it_tears_down_vm_exactly_once(RpcTimeout)
+        it_tears_down_vm_exactly_once(TaskCancelled)
       end
 
       context 'reuse_compilation_vms is false' do
         before { allow(compilation_config).to receive_messages(reuse_compilation_vms: false) }
-        it_tears_down_vm_exactly_once
-=======
-        before { allow(@config).to receive_messages(reuse_compilation_vms: true) }
         it_tears_down_vm_exactly_once(RpcTimeout)
         it_tears_down_vm_exactly_once(TaskCancelled)
-      end
-
-      context 'reuse_compilation_vms is false' do
-        before { allow(@config).to receive_messages(reuse_compilation_vms: false) }
-        it_tears_down_vm_exactly_once(RpcTimeout)
-        it_tears_down_vm_exactly_once(TaskCancelled)
->>>>>>> 6c9ef314
       end
     end
 
@@ -632,7 +616,6 @@
     end
 
     describe '#prepare_vm' do
-      let(:network) { double('network', name: 'default', network_settings: nil) }
       let(:compilation_config) do
         config = double('compilation_config')
         allow(config).to receive_messages(network_name: 'default')
@@ -654,11 +637,11 @@
       let(:instance) { instance_double(DeploymentPlan::Instance, vm: vm) }
 
       context 'with reuse_compilation_vms' do
+        let(:network) { double('network', name: 'default', network_settings: nil) }
         let(:instance_reuser) { instance_double('Bosh::Director::InstanceReuser') }
 
         before do
           allow(compilation_config).to receive_messages(reuse_compilation_vms: true)
-          allow(vm_creator).to receive_messages(create: vm)
           allow(plan).to receive(:network).with('default').and_return(network)
         end
 
@@ -683,25 +666,18 @@
           }.to raise_error RpcTimeout
         end
       end
-<<<<<<< HEAD
-=======
 
       describe 'trusted certificate handling' do
-        let(:compiler) { described_class.new(deployment_plan, @cloud, logger, Config.event_log, @director_job) }
+        let(:compiler) { described_class.new([], compilation_config, compilation_instance_pool, logger, Config.event_log, @director_job) }
         let(:client) { instance_double('Bosh::Director::AgentClient') }
+
         before do
-          Bosh::Director::Config.trusted_certs=DIRECTOR_TEST_CERTS
-          allow(VmCreator).to receive_messages(create: vm)
-          allow(AgentClient).to receive_messages(with_defaults: client)
-          allow(@cloud).to receive(:delete_vm)
-          allow(vm_data).to receive(:release)
-
-          allow(compilation).to receive_messages(reuse_compilation_vms: true)
-
-          allow(compiler).to receive_messages(reserve_network: double('network_reservation'))
-          allow(compiler).to receive(:tear_down_vm)
-          allow(compiler).to receive(:configure_vm)
-
+          Bosh::Director::Config.trusted_certs = DIRECTOR_TEST_CERTS
+
+          allow(vm_creator).to receive(:create).and_return(vm)
+          allow(vm_creator).to receive(:apply_state)
+          allow(AgentClient).to receive_messages(with_vm: client)
+          allow(cloud).to receive(:delete_vm)
           allow(client).to receive(:update_settings)
           allow(client).to receive(:wait_until_ready)
         end
@@ -711,7 +687,7 @@
             expect(client).to receive(method).and_raise(exception)
 
             begin
-              compiler.prepare_vm(stemcell)
+              compiler.prepare_vm(stemcell, &Proc.new {})
             rescue exception
               #
             end
@@ -721,9 +697,7 @@
         end
 
         it 'should update the database with the new VM' 's trusted certs' do
-          compiler.prepare_vm(stemcell) {
-            # prepare_vm needs a block. so here it is.
-          }
+          compiler.prepare_vm(stemcell, &Proc.new {})
           expect(Models::Vm.where(trusted_certs_sha1: DIRECTOR_TEST_CERTS_SHA1, agent_id: vm.agent_id).count).to eq(1)
         end
 
@@ -739,7 +713,6 @@
           it_should_not_update_db(:update_settings, RpcTimeout)
         end
       end
->>>>>>> 6c9ef314
     end
   end
 end