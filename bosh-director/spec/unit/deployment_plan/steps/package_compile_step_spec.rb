--- conflicted
+++ resolved
@@ -10,11 +10,7 @@
     let(:agent_broadcaster) { AgentBroadcaster.new }
     let(:vm_creator) { VmCreator.new(Config.logger, vm_deleter, disk_manager, job_renderer, agent_broadcaster) }
     let(:job_renderer) { instance_double(JobRenderer, render_job_instance: nil) }
-<<<<<<< HEAD
-    let(:disk_manager) {DiskManager.new(logger)}
-=======
-    let(:disk_manager) {SingleDiskManager.new(cloud, logger)}
->>>>>>> 464b6e19
+    let(:disk_manager) {SingleDiskManager.new(logger)}
     let(:release_version_model) { Models::ReleaseVersion.make }
     let(:reuse_compilation_vms) { false }
     let(:number_of_workers) { 3 }
@@ -462,13 +458,8 @@
       }
       before { allow(SecureRandom).to receive(:uuid).and_return('deadbeef') }
 
-<<<<<<< HEAD
       let(:vm_creator) { Bosh::Director::VmCreator.new(logger, vm_deleter, disk_manager, job_renderer, agent_broadcaster) }
-      let(:disk_manager) { DiskManager.new(logger) }
-=======
-      let(:vm_creator) { Bosh::Director::VmCreator.new(cloud, logger, vm_deleter, disk_manager, job_renderer, agent_broadcaster) }
-      let(:disk_manager) { SingleDiskManager.new(cloud, logger) }
->>>>>>> 464b6e19
+      let(:disk_manager) { SingleDiskManager.new(logger) }
 
       it 'reuses compilation VMs' do
         prepare_samples
