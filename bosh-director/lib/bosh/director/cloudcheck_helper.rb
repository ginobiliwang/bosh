--- conflicted
+++ resolved
@@ -169,11 +169,7 @@
     end
 
     def vm_creator
-<<<<<<< HEAD
-      disk_manager = SingleDiskManager.new(@logger)
-=======
-      disk_manager = DiskManager.new(cloud, @logger)
->>>>>>> 1bf9c8bd
+      disk_manager = DiskManager.new(@logger)
       agent_broadcaster = AgentBroadcaster.new
       job_renderer = JobRenderer.create
       @vm_creator ||= VmCreator.new(@logger, vm_deleter, disk_manager, job_renderer, agent_broadcaster)
