require 'bosh/director/deployment_plan/deployment_spec_parser'
require 'bosh/director/deployment_plan/cloud_manifest_parser'
require 'bosh/director/deployment_plan/disk_type'
require 'forwardable'
require 'common/deep_copy'

module Bosh::Director
  # Encapsulates essential director data structures retrieved
  # from the deployment manifest and the running environment.
  module DeploymentPlan
    class Planner
      include LockHelper
      include ValidationHelper
      extend Forwardable

      # @return [String] Deployment name
      attr_reader :name

      # @return [String] Deployment canonical name (for DNS)
      attr_reader :canonical_name

      # @return [Models::Deployment] Deployment DB model
      attr_reader :model

      attr_accessor :properties

      # Hash of resolved links spec provided by deployment
      # in format job_name > template_name > link_name > link_type
      # used by LinksResolver
      attr_accessor :link_spec

      # @return [Bosh::Director::DeploymentPlan::UpdateConfig]
      #   Default job update configuration
      attr_accessor :update

      # @return [Array<Bosh::Director::DeploymentPlan::Job>]
      #   All instance_groups in the deployment
      attr_reader :instance_groups

      # Stemcells in deployment by alias
      attr_reader :stemcells

      # Tags in deployment by alias
      attr_reader :tags

      # Job instances from the old manifest that are not in the new manifest
      attr_reader :unneeded_instance_plans

      # @return [Boolean] Indicates whether VMs should be recreated
      attr_reader :recreate

      attr_writer :cloud_planner

      # @return [Boolean] Indicates whether VMs should be drained
      attr_reader :skip_drain

      attr_reader :uninterpolated_manifest_text

      def initialize(attrs, uninterpolated_manifest_text, cloud_config, runtime_config, deployment_model, options = {})
        @name = attrs.fetch(:name)
        @properties = attrs.fetch(:properties)
        @releases = {}

        @uninterpolated_manifest_text = Bosh::Common::DeepCopy.copy(uninterpolated_manifest_text)
        @cloud_config = cloud_config
        @runtime_config = runtime_config
        @model = deployment_model

        @stemcells = {}
        @instance_groups = []
        @instance_groups_name_index = {}
        @instance_groups_canonical_name_index = Set.new
        @tags = {}

        @unneeded_vms = []
        @unneeded_instance_plans = []

        @recreate = !!options['recreate']
        @fix = !!options['fix']

        @link_spec = {}
        @skip_drain = SkipDrain.new(options['skip_drain'])

        @logger = Config.logger
      end

      def_delegators :@cloud_planner,
        :networks,
        :network,
        :deleted_network,
        :availability_zone,
        :availability_zones,
        :resource_pools,
        :resource_pool,
        :vm_types,
        :vm_type,
        :vm_extensions,
        :vm_extension,
        :add_resource_pool,
        :disk_types,
        :disk_type,
        :compilation,
        :ip_provider

      def canonical_name
        Canonicalizer.canonicalize(@name)
      end

      def bind_models(options = {})
        stemcell_manager = Api::StemcellManager.new
        dns_manager = DnsManagerProvider.create
        assembler = DeploymentPlan::Assembler.new(
          self,
          stemcell_manager,
          dns_manager,
          @logger
        )

        options[:fix] = @fix
        assembler.bind_models(options)
      end

      def compile_packages
        validate_packages

<<<<<<< HEAD
        disk_manager = SingleDiskManager.new(@logger)
=======
        cloud = Config.cloud
        disk_manager = DiskManager.new(cloud, @logger)
>>>>>>> 1bf9c8bd
        job_renderer = JobRenderer.create
        agent_broadcaster = AgentBroadcaster.new
        dns_manager = DnsManagerProvider.create
        vm_deleter = VmDeleter.new(@logger, false, Config.enable_virtual_delete_vms)
        vm_creator = Bosh::Director::VmCreator.new(@logger, vm_deleter, disk_manager, job_renderer, agent_broadcaster)
        instance_deleter = Bosh::Director::InstanceDeleter.new(ip_provider, dns_manager, disk_manager)
        compilation_instance_pool = CompilationInstancePool.new(
          InstanceReuser.new,
          vm_creator,
          self,
          @logger,
          instance_deleter,
          compilation.workers)
        package_compile_step = DeploymentPlan::Steps::PackageCompileStep.new(
          instance_groups,
          compilation,
          compilation_instance_pool,
          @logger,
          nil
        )
        package_compile_step.perform
      end

      # Returns a list of Instances in the deployment (according to DB)
      # @return [Array<Models::Instance>]
      def instance_models
        @model.instances
      end

      def existing_instances
        instance_models
      end

      def candidate_existing_instances
        desired_job_names = instance_groups.map(&:name)
        migrating_job_names = instance_groups.map(&:migrated_from).flatten.map(&:name)

        existing_instances.select do |instance|
          desired_job_names.include?(instance.job) ||
            migrating_job_names.include?(instance.job)
        end
      end

      def skip_drain_for_job?(name)
        @skip_drain.nil? ? false : @skip_drain.for_job(name)
      end

      def add_tag(tag)
        @tags[tag.key] = tag.value
      end

      def add_stemcell(stemcell)
        @stemcells[stemcell.alias] = stemcell
      end

      def stemcell(name)
        @stemcells[name]
      end

      # Adds a release by name
      # @param [Bosh::Director::DeploymentPlan::ReleaseVersion] release
      def add_release(release)
        if @releases.has_key?(release.name)
          raise DeploymentDuplicateReleaseName,
            "Duplicate release name '#{release.name}'"
        end
        @releases[release.name] = release
      end

      # Returns all releases in a deployment plan
      # @return [Array<Bosh::Director::DeploymentPlan::ReleaseVersion>]
      def releases
        @releases.values
      end

      # Returns a named release
      # @return [Bosh::Director::DeploymentPlan::ReleaseVersion]
      def release(name)
        @releases[name]
      end

      def instance_plans_with_missing_vms
        jobs_starting_on_deploy.collect_concat do |job|
          job.instance_plans_with_missing_vms
        end
      end

      def mark_instance_plans_for_deletion(instance_plans)
        @unneeded_instance_plans = instance_plans
      end

      def unneeded_instances
        @unneeded_instance_plans.map(&:existing_instance)
      end

      # Adds a instance_group by name
      # @param [Bosh::Director::DeploymentPlan::InstanceGroup] instance_group
      def add_instance_group(instance_group)
        if @instance_groups_canonical_name_index.include?(instance_group.canonical_name)
          raise DeploymentCanonicalJobNameTaken,
            "Invalid instance group name '#{instance_group.name}', canonical name already taken"
        end

        @instance_groups << instance_group
        @instance_groups_name_index[instance_group.name] = instance_group
        @instance_groups_canonical_name_index << instance_group.canonical_name
      end

      # Returns a named instance_group
      # @param [String] name Instance group name
      # @return [Bosh::Director::DeploymentPlan::InstanceGroup] Instance group
      def instance_group(name)
        @instance_groups_name_index[name]
      end

      def jobs_starting_on_deploy
        instance_groups = []

        @instance_groups.each do |instance_group|
          if instance_group.is_service?
            instance_groups << instance_group
          elsif instance_group.is_errand?
            if instance_group.instances.any? { |i| nil != i.model && !i.model.vm_cid.to_s.empty? }
              instance_groups << instance_group
            end
          end
        end

        instance_groups
      end

      def persist_updates!
        #prior updates may have had release versions that we no longer use.
        #remove the references to these stale releases.
        stale_release_versions = (model.release_versions - releases.map(&:model))
        stale_release_names = stale_release_versions.map {|version_model| version_model.release.name}.uniq
        with_release_locks(stale_release_names) do
          stale_release_versions.each do |release_version|
            model.remove_release_version(release_version)
          end
        end

        model.manifest = YAML.dump(@uninterpolated_manifest_text)
        model.cloud_config = @cloud_config
        model.runtime_config = @runtime_config
        model.link_spec = @link_spec
        model.save
      end

      def update_stemcell_references!
        current_stemcell_models = resource_pools.map { |pool| pool.stemcell.models }.flatten
        @stemcells.values.map(&:models).flatten.each do |stemcell|
          current_stemcell_models << stemcell
        end
        model.stemcells.each do |deployment_stemcell|
          deployment_stemcell.remove_deployment(model) unless current_stemcell_models.include?(deployment_stemcell)
        end
      end

      def using_global_networking?
        !@cloud_config.nil?
      end

      # If we don't want to do what we are doing in this method, then link_spec should be an object
      def add_deployment_link_spec(instance_group_name, job_name, provided_link_name, provided_link_type, link_spec)
        @link_spec[instance_group_name] ||= {}
        @link_spec[instance_group_name][job_name] ||= {}
        @link_spec[instance_group_name][job_name][provided_link_name] ||= {}
        @link_spec[instance_group_name][job_name][provided_link_name][provided_link_type] = link_spec
      end

      private

      def validate_packages
        release_manager = Bosh::Director::Api::ReleaseManager.new
        validator = DeploymentPlan::PackageValidator.new(@logger)
        instance_groups.each do |instance_group|
          instance_group.jobs.each do |job|
            release_model = release_manager.find_by_name(job.release.name)
            release_version_model = release_manager.find_version(release_model, job.release.version)

<<<<<<< HEAD
            validator.validate(release_version_model, job.stemcell)
=======
            validator.validate(release_version_model, instance_group.stemcell.model)
>>>>>>> 1bf9c8bd
          end
        end
        validator.handle_faults
      end
    end

    class CloudPlanner
      attr_accessor :compilation

      def initialize(options)
        @networks = self.class.index_by_name(options.fetch(:networks))
        @global_network_resolver = options.fetch(:global_network_resolver)
        @resource_pools = self.class.index_by_name(options.fetch(:resource_pools))
        @vm_types = self.class.index_by_name(options.fetch(:vm_types, {}))
        @vm_extensions = self.class.index_by_name(options.fetch(:vm_extensions, {}))
        @disk_types = self.class.index_by_name(options.fetch(:disk_types))
        @availability_zones = options.fetch(:availability_zones_list)
        @compilation = options.fetch(:compilation)
        @ip_provider_factory = options.fetch(:ip_provider_factory)
        @logger = options.fetch(:logger)
      end

      def ip_provider
        @ip_provider ||= @ip_provider_factory.new_ip_provider(@networks)
      end

      def model
        nil
      end

      def deleted_network(name)
        ManualNetwork.parse(
          {'subnets' => [], 'name' => name},
          [],
          @global_network_resolver,
          @logger
        )
      end

      def availability_zone(name)
        @availability_zones[name]
      end

      def availability_zones
        @availability_zones.values
      end

      def resource_pools
        @resource_pools.values
      end

      def resource_pool(name)
        @resource_pools[name]
      end

      def vm_types
        @vm_types.values
      end

      def vm_type(name)
        @vm_types[name]
      end

      def vm_extensions
        @vm_extensions.values
      end

      def vm_extension(name)
        unless @vm_extensions.has_key?(name)
          raise "The vm_extension '#{name}' has not been configured in cloud-config."
        end

        @vm_extensions[name]
      end

      def add_resource_pool(resource_pool)
        @resource_pools[resource_pool.name] = resource_pool
      end

      def networks
        @networks.values
      end

      def network(name)
        @networks[name]
      end

      def disk_types
        @disk_types.values
      end

      def using_global_networking?
        false
      end

      def disk_type(name)
        @disk_types[name]
      end

      def self.index_by_name(collection)
        collection.inject({}) do |index, item|
          index.merge(item.name => item)
        end
      end
    end
  end
end<|MERGE_RESOLUTION|>--- conflicted
+++ resolved
@@ -113,6 +113,7 @@
           self,
           stemcell_manager,
           dns_manager,
+          Config.cloud,
           @logger
         )
 
@@ -123,12 +124,7 @@
       def compile_packages
         validate_packages
 
-<<<<<<< HEAD
-        disk_manager = SingleDiskManager.new(@logger)
-=======
-        cloud = Config.cloud
-        disk_manager = DiskManager.new(cloud, @logger)
->>>>>>> 1bf9c8bd
+        disk_manager = DiskManager.new(@logger)
         job_renderer = JobRenderer.create
         agent_broadcaster = AgentBroadcaster.new
         dns_manager = DnsManagerProvider.create
@@ -310,11 +306,7 @@
             release_model = release_manager.find_by_name(job.release.name)
             release_version_model = release_manager.find_version(release_model, job.release.version)
 
-<<<<<<< HEAD
-            validator.validate(release_version_model, job.stemcell)
-=======
-            validator.validate(release_version_model, instance_group.stemcell.model)
->>>>>>> 1bf9c8bd
+            validator.validate(release_version_model, instance_group.stemcell)
           end
         end
         validator.handle_faults
