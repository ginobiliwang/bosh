--- conflicted
+++ resolved
@@ -39,15 +39,12 @@
         parse_properties
         parse_resource_pool
         parse_update_config
+
         networks = JobNetworksParser.new(Network::VALID_DEFAULTS).parse(@job_spec, @job, @deployment)
-<<<<<<< HEAD
         @job.networks = networks
         assign_default_networks(networks)
 
-        availability_zones = JobAvilabilityZoneParser.new.parse(@job_spec, @job, @deployment, networks)
-=======
         availability_zones = JobAvailabilityZoneParser.new.parse(@job_spec, @job, @deployment, networks)
->>>>>>> b2b3746e
         @job.availability_zones = availability_zones
 
         desired_instances = parse_desired_instances(availability_zones, networks)
@@ -127,8 +124,6 @@
           templates.each do |template_spec|
             template_name = safe_property(template_spec, 'name', class: String)
             release_name = safe_property(template_spec, 'release', class: String, optional: true)
-
-            release = nil
 
             if release_name
               release = @deployment.release(release_name)
