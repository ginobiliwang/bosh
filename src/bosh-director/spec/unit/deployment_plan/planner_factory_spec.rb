--- conflicted
+++ resolved
@@ -129,11 +129,7 @@
             end
 
             it 'calls planner new with appropriate arguments' do
-<<<<<<< HEAD
-              expect(Planner).to receive(:new).with(expected_attrs, raw_manifest_hash,cloud_config_model, runtime_config_models, deployment_model, expected_plan_options).and_call_original
-=======
-              expect(Planner).to receive(:new).with(expected_attrs, YAML.dump(raw_manifest_hash), cloud_configs, runtime_config_models, deployment_model, expected_plan_options).and_call_original
->>>>>>> 2e5e8b52
+              expect(Planner).to receive(:new).with(expected_attrs, raw_manifest_hash, cloud_configs, runtime_config_models, deployment_model, expected_plan_options).and_call_original
               planner
             end
           end
