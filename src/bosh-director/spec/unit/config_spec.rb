--- conflicted
+++ resolved
@@ -354,7 +354,6 @@
     end
   end
 
-<<<<<<< HEAD
   describe '#nats_rpc' do
     let(:some_client) { instance_double(Bosh::Director::NatsRpc)}
 
@@ -381,7 +380,9 @@
       it 'returns non-nil' do
         expect(described_class.nats_ca).to eq("begin nats ca\nnats ca contents\nend nats ca\n")
       end
-=======
+    end
+  end
+
   describe 'log_director_start_event' do
     it 'stores an event' do
       described_class.configure(test_config)
@@ -399,9 +400,8 @@
       expect(event.object_type).to eq('custom-type')
       expect(event.object_name).to eq('custom-name')
       expect(event.context).to eq({'custom' => 'context'})
->>>>>>> 80a33aa0
-    end
-  end
+    end
+  end  
 
   context 'multiple digest' do
     context 'when verify multidigest is provided' do
