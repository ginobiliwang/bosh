--- conflicted
+++ resolved
@@ -25,13 +25,9 @@
     let(:scheduled_orphan_cleanup_job) {instance_double(Bosh::Director::Jobs::ScheduledOrphanCleanup, username: 'user', task_id: task.id, event_manager: event_manager)}
 
     before do
-      allow(Config).to receive(:event_log).and_return(event_log)
-<<<<<<< HEAD
       allow(Bosh::Director::CloudFactory).to receive(:create).and_return(cloud_factory)
       allow(cloud_factory).to receive(:get).with('').and_return(cloud)
-=======
       allow(Config).to receive(:current_job).and_return(scheduled_orphan_cleanup_job)
->>>>>>> 95109706
     end
 
     describe '#has_work' do
