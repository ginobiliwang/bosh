--- conflicted
+++ resolved
@@ -31,6 +31,12 @@
       attr_reader :availability_zone
 
       attr_reader :existing_network_reservations
+
+      attr_reader :instance_group_name
+
+      attr_reader :stemcell
+
+      attr_reader :deployment_model
 
       def self.create_from_instance_group(instance_group, index, virtual_state, deployment_model, instance_state, az, logger)
         new(
@@ -48,23 +54,7 @@
         )
       end
 
-<<<<<<< HEAD
-      def initialize(
-        instance_group_name,
-        index,
-        virtual_state,
-        merged_cloud_properties,
-        stemcell,
-        env,
-        compilation,
-        deployment_model,
-        instance_state,
-        availability_zone,
-        strategy,
-        logger
-      )
-=======
-      def initialize(job_name,
+      def initialize(instance_group_name,
                      index,
                      virtual_state,
                      merged_cloud_properties,
@@ -75,7 +65,6 @@
                      instance_state,
                      availability_zone,
                      logger)
->>>>>>> d7b6570a
         @index = index
         @availability_zone = availability_zone
         @logger = logger
@@ -110,14 +99,6 @@
         @compilation
       end
 
-<<<<<<< HEAD
-      def instance_group_name
-        @instance_group_name
-      end
-=======
-      attr_reader :job_name
->>>>>>> d7b6570a
-
       def to_s
         if @uuid.nil?
           "#{@instance_group_name}/#{@index}"
@@ -131,37 +112,22 @@
       end
 
       def bind_new_instance_model
-<<<<<<< HEAD
-        @model = Models::Instance.create({
-            deployment_id: @deployment_model.id,
-            job: @instance_group_name,
-            index: index,
-            state: state,
-            compilation: @compilation,
-            uuid: SecureRandom.uuid,
-            availability_zone: availability_zone_name,
-            bootstrap: false,
-            variable_set_id: @deployment_model.current_variable_set.id
-          })
-=======
         @model = Models::Instance.create(
           deployment_id: @deployment_model.id,
-          job: @job_name,
+          job: @instance_group_name,
           index: index,
           state: state,
           compilation: @compilation,
           uuid: SecureRandom.uuid,
           availability_zone: availability_zone_name,
           bootstrap: false,
-          variable_set_id: @deployment_model.current_variable_set.id,
+          variable_set_id: @deployment_model.current_variable_set.id
         )
->>>>>>> d7b6570a
         @uuid = @model.uuid
         @desired_variable_set = @model.variable_set
         @previous_variable_set = @model.variable_set
       end
 
-      attr_reader :stemcell
 
       def stemcell_cid
         @stemcell.cid_for_az(availability_zone_name)
@@ -170,8 +136,6 @@
       def env
         @env.spec
       end
-
-      attr_reader :deployment_model
 
       # Updates this domain object to reflect an existing instance running on an existing vm
       def bind_existing_instance_model(existing_instance_model)
@@ -341,13 +305,8 @@
 
         conditions = {
           deployment_id: @deployment_model.id,
-<<<<<<< HEAD
           job: @instance_group_name,
-          index: @index
-=======
-          job: @job_name,
           index: @index,
->>>>>>> d7b6570a
         }
 
         Models::Instance.find_or_create(conditions) do |model|
