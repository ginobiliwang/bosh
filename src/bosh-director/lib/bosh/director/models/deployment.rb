--- conflicted
+++ resolved
@@ -11,15 +11,12 @@
     many_to_many :release_versions
     one_to_many  :job_instances, :class => 'Bosh::Director::Models::Instance'
     one_to_many  :instances
-<<<<<<< HEAD
     one_to_many  :properties, :class => "Bosh::Director::Models::DeploymentProperty"
     one_to_many  :problems, :class => "Bosh::Director::Models::DeploymentProblem"
     one_to_many  :link_consumers, :class => 'Bosh::Director::Models::Links::LinkConsumer'
     one_to_many  :link_providers, :class => 'Bosh::Director::Models::Links::LinkProvider'
-=======
     one_to_many  :properties, :class => 'Bosh::Director::Models::DeploymentProperty'
     one_to_many  :problems, :class => 'Bosh::Director::Models::DeploymentProblem'
->>>>>>> e19d875b
     many_to_many  :cloud_configs,
       class: Bosh::Director::Models::Config,
       join_table: :deployments_configs,
