--- conflicted
+++ resolved
@@ -1,8 +1,5 @@
 module Bosh::Director::Models
   class Deployment < Sequel::Model(Bosh::Director::Config.db)
-<<<<<<< HEAD
-    many_to_many :stemcells, order: [Sequel.asc(:name), Sequel.asc(:version)]
-=======
 
     def self.join_table_block(type)
       lambda do |ds|
@@ -10,18 +7,12 @@
       end
     end
 
-    many_to_many :stemcells
->>>>>>> 2e5e8b52
+    many_to_many :stemcells, order: [Sequel.asc(:name), Sequel.asc(:version)]
     many_to_many :release_versions
     one_to_many  :job_instances, :class => "Bosh::Director::Models::Instance"
     one_to_many  :instances
     one_to_many  :properties, :class => "Bosh::Director::Models::DeploymentProperty"
     one_to_many  :problems, :class => "Bosh::Director::Models::DeploymentProblem"
-<<<<<<< HEAD
-    many_to_one  :cloud_config
-    many_to_many :runtime_configs
-    many_to_many :teams, order: Sequel.asc(:name)
-=======
     many_to_many  :cloud_configs,
       class: Bosh::Director::Models::Config,
       join_table: :deployments_configs,
@@ -38,8 +29,7 @@
       before_add: Config.check_type('runtime'),
       before_remove: Config.check_type('runtime'),
       join_table_block: Deployment.join_table_block('runtime')
-    many_to_many :teams
->>>>>>> 2e5e8b52
+    many_to_many :teams, order: Sequel.asc(:name)
     one_to_many  :variable_sets, :class => 'Bosh::Director::Models::VariableSet'
 
     def validate
