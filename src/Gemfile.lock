--- conflicted
+++ resolved
@@ -32,15 +32,9 @@
       bosh_common (~> 0.0.0)
       bosh_cpi (= 2.4.1)
       cf-uaa-lib (~> 3.2.1)
-<<<<<<< HEAD
       eventmachine (~> 1.2.0)
-      httpclient (= 2.7.1)
-      logging (~> 1.8.2)
-=======
-      eventmachine (~> 1.0.0)
       httpclient (~> 2.8.3)
       logging (~> 2.2.2)
->>>>>>> 2331bd21
       membrane (~> 1.1.0)
       nats (~> 0.8)
       netaddr (~> 1.5.0)
@@ -63,17 +57,10 @@
       cf-uaa-lib (~> 3.2.1)
       dogapi (~> 1.21.0)
       em-http-request (~> 0.3.0)
-<<<<<<< HEAD
       eventmachine (~> 1.2.0)
-      httpclient (= 2.7.1)
-      logging (~> 1.8.2)
-      nats (~> 0.8)
-=======
-      eventmachine (~> 1.0.0)
       httpclient (~> 2.8.3)
       logging (~> 2.2.2)
-      nats (= 0.5.0.beta.12)
->>>>>>> 2331bd21
+      nats (~> 0.8)
       riemann-client (~> 0.2.6)
       sinatra (~> 1.4.2)
       thin (~> 1.5.0)
@@ -144,22 +131,10 @@
       escape_utils
       eventmachine (>= 0.12.9)
     escape_utils (1.2.1)
-<<<<<<< HEAD
     eventmachine (1.2.5)
     excon (0.49.0)
     fakefs (0.6.7)
-    ffi (1.9.17)
-    fog-aws (0.7.6)
-      fog-core (~> 1.27)
-      fog-json (~> 1.0)
-      fog-xml (~> 0.1)
-      ipaddress (~> 0.8)
-=======
-    eventmachine (1.0.4)
-    excon (0.49.0)
-    fakefs (0.6.7)
     ffi (1.9.18)
->>>>>>> 2331bd21
     fog-core (1.40.1)
       builder
       excon (~> 0.49)
@@ -176,7 +151,6 @@
     i18n (0.7.0)
     ipaddress (0.8.3)
     json (1.8.3)
-    json_pure (1.8.6)
     little-plugger (1.1.4)
     logging (2.2.2)
       little-plugger (>= 1.1.3)
@@ -191,18 +165,8 @@
     mtrc (0.0.4)
     multi_json (1.12.1)
     mysql2 (0.4.3)
-<<<<<<< HEAD
     nats (0.8.0)
       eventmachine (~> 1.2, >= 1.2.0)
-    net-scp (1.1.2)
-      net-ssh (>= 2.6.5)
-=======
-    nats (0.5.0.beta.12)
-      daemons (>= 1.1.9)
-      eventmachine (>= 1.0.3)
-      json_pure (>= 1.8.0)
-      thin (>= 1.5.0)
->>>>>>> 2331bd21
     net-ssh (2.9.2)
     netaddr (1.5.1)
     nokogiri (1.6.8)
@@ -213,12 +177,7 @@
       parallel
     pg (0.15.1)
     pkg-config (1.1.7)
-<<<<<<< HEAD
-    progressbar (0.21.0)
     rack (1.6.5)
-=======
-    rack (1.6.4)
->>>>>>> 2331bd21
     rack-protection (1.5.3)
       rack
     rack-test (0.6.2)
@@ -264,10 +223,6 @@
       sinatra (~> 1.4.0)
       tilt (~> 1.3)
     sqlite3 (1.3.11)
-<<<<<<< HEAD
-    sshkey (1.7.0)
-=======
->>>>>>> 2331bd21
     sys-filesystem (1.1.7)
       ffi
     talentbox-delayed_job_sequel (4.1.0)
@@ -302,13 +257,8 @@
   bosh-registry!
   bosh-template!
   bosh_common!
-<<<<<<< HEAD
-  bundler (~> 1.14)
+  bundler (~> 1.15.0)
   eventmachine (~> 1.2)
-=======
-  bundler (~> 1.15.0)
-  eventmachine (= 1.0.4)
->>>>>>> 2331bd21
   fakefs
   httpclient
   json (= 1.8.3)
@@ -335,8 +285,4 @@
   webmock
 
 BUNDLED WITH
-<<<<<<< HEAD
-   1.14.6
-=======
-   1.15.3
->>>>>>> 2331bd21
+   1.15.3