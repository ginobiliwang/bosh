<%=
  params = {
    'loglevel' => 'debug',

    'http' => {
      'port' =>  p('registry.port'),
      'user' =>  p('registry.username'),
      'password' =>  p('registry.password'),
    },
    'db' => {
      'adapter' =>  p('registry.db.adapter'),
      'user' =>  p('registry.db.user'),
      'password' =>  p('registry.db.password'),
      'host' =>  p('registry.db.host'),
      'port' =>  p('registry.db.port'),
      'database' =>  p('registry.db.database'),
      'connection_options' => p('registry.db.connection_options'),
      'tls' => {
        'enabled' => p('registry.db.tls.enabled', false),
        'cert' => {
          'ca' => '/var/vcap/jobs/registry/config/db/ca.pem',
          'certificate' => '/var/vcap/jobs/registry/config/db/client_certificate.pem',
          'private_key' => '/var/vcap/jobs/registry/config/db/client_private_key.key',
        },
        'bosh_internal' => {
          'ca_provided' => false,
          'mutual_tls_enabled' => false,
        }
      }
    }
  }

<<<<<<< HEAD
  if_p('registry.additional_users') do |registry_additional_users|
    params['http']['additional_users'] =  registry_additional_users
=======
  if_p('registry.db.tls.cert.ca') do
    params['db']['tls']['bosh_internal']['ca_provided'] = true
  end

  if_p('registry.db.tls.cert.certificate', 'registry.db.tls.cert.private_key') do
    params['db']['tls']['bosh_internal']['mutual_tls_enabled'] = true
>>>>>>> 449a4d3d
  end

  if_p('aws.region') do |region|
    params['cloud'] = {}
    cloud_params = params['cloud']
    cloud_params['plugin'] = 'aws'
    cloud_params['aws'] = {
      'credentials_source' => p('aws.credentials_source', 'static'),
      'access_key_id' =>  p('aws.access_key_id', nil),
      'secret_access_key' => p('aws.secret_access_key', nil),
      'region' =>  region,
    }
    if_p('aws.ec2_endpoint') do |ec2_endpoint|
      cloud_params['aws']['ec2_endpoint'] =  ec2_endpoint
    end
    if_p('aws.elb_endpoint') do |elb_endpoint|
      cloud_params['aws']['elb_endpoint'] =  elb_endpoint
    end
    if_p('aws.max_retries') do |max_retries|
      cloud_params['aws']['max_retries'] =  max_retries
    end
    if_p('aws.ssl_ca_file') do |ssl_ca_file|
      cloud_params['aws']['ssl_ca_file'] =  ssl_ca_file
    end
    if_p('aws.ssl_ca_path') do |ssl_ca_path|
      cloud_params['aws']['ssl_ca_path'] =  ssl_ca_path
    end
    if_p('aws.ssl_verify_peer') do |ssl_verify_peer|
      cloud_params['aws']['ssl_verify_peer'] =  ssl_verify_peer
    end
  end

  if_p('openstack.auth_url', 'openstack.username', 'openstack.api_key') do |auth_url, username, api_key|
    params['cloud'] = {}
    cloud_params = params['cloud']
    cloud_params['plugin'] = 'openstack'
    cloud_params['openstack'] = {
      'auth_url' =>  auth_url,
      'username' =>  username,
      'api_key' =>  api_key,
    }
    if_p('openstack.tenant') do |tenant|
      cloud_params['openstack']['tenant'] = tenant
    end
    if_p('openstack.project') do |project|
      cloud_params['openstack']['project'] = project
    end
    if_p('openstack.domain') do |domain|
      cloud_params['openstack']['domain'] = domain
    end
    if_p('openstack.region') do |region|
      cloud_params['openstack']['region'] = region
    end
    if_p('openstack.endpoint_type') do |endpoint_type|
      cloud_params['openstack']['endpoint_type'] = endpoint_type
    end
    if_p('openstack.connection_options') do |connection_options|
      cloud_params['openstack']['connection_options'] = connection_options
      if connection_options['ca_cert']
        connection_options['ssl_ca_file'] = '/var/vcap/jobs/registry/config/cacert.pem'
        connection_options.delete('ca_cert')
      end
    end
  end

  JSON.dump(params)
%><|MERGE_RESOLUTION|>--- conflicted
+++ resolved
@@ -30,17 +30,16 @@
     }
   }
 
-<<<<<<< HEAD
   if_p('registry.additional_users') do |registry_additional_users|
     params['http']['additional_users'] =  registry_additional_users
-=======
+  end
+
   if_p('registry.db.tls.cert.ca') do
     params['db']['tls']['bosh_internal']['ca_provided'] = true
   end
 
   if_p('registry.db.tls.cert.certificate', 'registry.db.tls.cert.private_key') do
     params['db']['tls']['bosh_internal']['mutual_tls_enabled'] = true
->>>>>>> 449a4d3d
   end
 
   if_p('aws.region') do |region|
