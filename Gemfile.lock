PATH
  remote: agent_client
  specs:
<<<<<<< HEAD
    agent_client (1.3042.0)
=======
    agent_client (1.3048.0)
>>>>>>> acbab488
      httpclient (= 2.4.0)
      yajl-ruby (~> 1.2.0)

PATH
  remote: blobstore_client
  specs:
<<<<<<< HEAD
    blobstore_client (1.3042.0)
      aws-sdk (= 1.60.2)
      bosh_common (~> 1.3042.0)
      fog (~> 1.31.0)
=======
    blobstore_client (1.3048.0)
      aws-sdk (= 1.60.2)
      bosh_common (~> 1.3048.0)
      fog (~> 1.27.0)
>>>>>>> acbab488
      fog-aws (<= 0.1.1)
      httpclient (= 2.4.0)
      multi_json (~> 1.1)
      ruby-atmos-pure (~> 1.0.5)

PATH
  remote: bosh-core
  specs:
<<<<<<< HEAD
    bosh-core (1.3042.0)
=======
    bosh-core (1.3048.0)
>>>>>>> acbab488
      gibberish (~> 1.4.0)
      yajl-ruby (~> 1.2.0)

PATH
  remote: bosh-dev
  specs:
    bosh-dev (0.0.1.unpublished)
      bosh-core
      bosh-director
      bosh-stemcell
      bosh_cli
      bosh_cli_plugin_aws
      bosh_common
      bundler
      logging
      membrane
      peach
      ruby_vcloud_sdk (= 0.7.1)

PATH
  remote: bosh-director
  specs:
<<<<<<< HEAD
    bosh-director (1.3042.0)
      bcrypt-ruby (~> 3.0.1)
      blobstore_client (~> 1.3042.0)
      bosh-core (~> 1.3042.0)
      bosh-director-core (~> 1.3042.0)
      bosh-template (~> 1.3042.0)
      bosh_aws_cpi (~> 1.3042.0)
      bosh_common (~> 1.3042.0)
      bosh_cpi (~> 1.3042.0)
      bosh_openstack_cpi (~> 1.3042.0)
      bosh_vcloud_cpi (= 0.7.10)
      bosh_vsphere_cpi (~> 1.3042.0)
=======
    bosh-director (1.3048.0)
      bcrypt-ruby (~> 3.0.1)
      blobstore_client (~> 1.3048.0)
      bosh-core (~> 1.3048.0)
      bosh-director-core (~> 1.3048.0)
      bosh-template (~> 1.3048.0)
      bosh_aws_cpi (~> 1.3048.0)
      bosh_common (~> 1.3048.0)
      bosh_cpi (~> 1.3048.0)
      bosh_openstack_cpi (~> 1.3048.0)
      bosh_vcloud_cpi (= 0.7.10)
      bosh_vsphere_cpi (~> 1.3048.0)
>>>>>>> acbab488
      cf-uaa-lib (~> 3.2.1)
      eventmachine (~> 1.0.0)
      fog (~> 1.31.0)
      fog-aws (<= 0.1.1)
      httpclient (= 2.4.0)
      logging (~> 1.8.2)
      membrane (~> 1.1.0)
      nats (= 0.5.0.beta.12)
      netaddr (~> 1.5.0)
      rack-test (~> 0.6.2)
      rake (~> 10.0)
      redis (~> 3.0.2)
      resque (~> 1.25.0)
      resque-backtrace (~> 0.0.1)
      rufus-scheduler (~> 2.0.18)
      semi_semantic (~> 1.1.0)
      sequel (~> 3.43.0)
      sinatra (~> 1.4.2)
      sys-filesystem (~> 1.1.0)
      thin (~> 1.5.0)
      yajl-ruby (~> 1.2.0)

PATH
  remote: bosh-director-core
  specs:
<<<<<<< HEAD
    bosh-director-core (1.3042.0)
      bosh-template (~> 1.3042.0)
      bosh_common (~> 1.3042.0)
=======
    bosh-director-core (1.3048.0)
      bosh-template (~> 1.3048.0)
      bosh_common (~> 1.3048.0)
>>>>>>> acbab488

PATH
  remote: bosh-monitor
  specs:
<<<<<<< HEAD
    bosh-monitor (1.3042.0)
=======
    bosh-monitor (1.3048.0)
>>>>>>> acbab488
      aws-sdk (= 1.60.2)
      cf-uaa-lib (~> 3.2.1)
      dogapi (~> 1.6.0)
      em-http-request (~> 0.3.0)
      eventmachine (~> 1.0.0)
      httpclient (= 2.4.0)
      logging (~> 1.8.2)
      nats (= 0.5.0.beta.12)
      sinatra (~> 1.4.2)
      thin (~> 1.5.0)
      yajl-ruby (~> 1.2.0)

PATH
  remote: bosh-registry
  specs:
<<<<<<< HEAD
    bosh-registry (1.3042.0)
      aws-sdk (= 1.60.2)
      bosh_cpi (~> 1.3042.0)
      fog (~> 1.31.0)
=======
    bosh-registry (1.3048.0)
      aws-sdk (= 1.60.2)
      bosh_cpi (~> 1.3048.0)
      fog (~> 1.27.0)
>>>>>>> acbab488
      fog-aws (<= 0.1.1)
      sequel (~> 3.43.0)
      sinatra (~> 1.4.2)
      thin (~> 1.5.0)
      yajl-ruby (~> 1.2.0)

PATH
  remote: bosh-release
  specs:
<<<<<<< HEAD
    bosh-release (1.3042.0)
      agent_client (~> 1.3042.0)
      blobstore_client (~> 1.3042.0)
      bosh-template (~> 1.3042.0)
      bosh_common (~> 1.3042.0)
=======
    bosh-release (1.3048.0)
      agent_client (~> 1.3048.0)
      blobstore_client (~> 1.3048.0)
      bosh-template (~> 1.3048.0)
      bosh_common (~> 1.3048.0)
>>>>>>> acbab488
      trollop (~> 1.16)
      yajl-ruby (~> 1.2.0)

PATH
  remote: bosh-stemcell
  specs:
<<<<<<< HEAD
    bosh-stemcell (1.3042.0)
      bosh-core (~> 1.3042.0)
      bosh_aws_cpi (~> 1.3042.0)
=======
    bosh-stemcell (1.3048.0)
      bosh-core (~> 1.3048.0)
      bosh_aws_cpi (~> 1.3048.0)
>>>>>>> acbab488

PATH
  remote: bosh-template
  specs:
<<<<<<< HEAD
    bosh-template (1.3042.0)
=======
    bosh-template (1.3048.0)
>>>>>>> acbab488
      semi_semantic (~> 1.1.0)

PATH
  remote: bosh_aws_cpi
  specs:
<<<<<<< HEAD
    bosh_aws_cpi (1.3042.0)
      aws-sdk (= 1.60.2)
      bosh-registry (~> 1.3042.0)
      bosh_common (~> 1.3042.0)
      bosh_cpi (~> 1.3042.0)
=======
    bosh_aws_cpi (1.3048.0)
      aws-sdk (= 1.60.2)
      bosh-registry (~> 1.3048.0)
      bosh_common (~> 1.3048.0)
      bosh_cpi (~> 1.3048.0)
>>>>>>> acbab488
      httpclient (= 2.4.0)
      yajl-ruby (>= 0.8.2)

PATH
  remote: bosh_cli
  specs:
<<<<<<< HEAD
    bosh_cli (1.3042.0)
      blobstore_client (~> 1.3042.0)
      bosh-template (~> 1.3042.0)
      bosh_common (~> 1.3042.0)
=======
    bosh_cli (1.3048.0)
      blobstore_client (~> 1.3048.0)
      bosh-template (~> 1.3048.0)
      bosh_common (~> 1.3048.0)
>>>>>>> acbab488
      cf-uaa-lib (~> 3.2.1)
      highline (~> 1.6.2)
      httpclient (= 2.4.0)
      json_pure (~> 1.7)
      minitar (~> 0.5.4)
      net-scp (~> 1.1.0)
      net-ssh (>= 2.2.1)
      net-ssh-gateway (~> 1.2.0)
      netaddr (~> 1.5.0)
      progressbar (~> 0.9.0)
      terminal-table (~> 1.4.3)

PATH
  remote: bosh_cli_plugin_aws
  specs:
<<<<<<< HEAD
    bosh_cli_plugin_aws (1.3042.0)
      bosh-core (~> 1.3042.0)
      bosh-stemcell (~> 1.3042.0)
      bosh_aws_cpi (~> 1.3042.0)
      bosh_cli (~> 1.3042.0)
      bosh_cli_plugin_micro (~> 1.3042.0)
=======
    bosh_cli_plugin_aws (1.3048.0)
      bosh-core (~> 1.3048.0)
      bosh-stemcell (~> 1.3048.0)
      bosh_aws_cpi (~> 1.3048.0)
      bosh_cli (~> 1.3048.0)
      bosh_cli_plugin_micro (~> 1.3048.0)
>>>>>>> acbab488

PATH
  remote: bosh_cli_plugin_micro
  specs:
<<<<<<< HEAD
    bosh_cli_plugin_micro (1.3042.0)
      agent_client (~> 1.3042.0)
      blobstore_client (~> 1.3042.0)
      bosh-core (~> 1.3042.0)
      bosh-director-core (~> 1.3042.0)
      bosh-registry (~> 1.3042.0)
      bosh-stemcell (~> 1.3042.0)
      bosh_aws_cpi (~> 1.3042.0)
      bosh_cli (~> 1.3042.0)
      bosh_cpi (~> 1.3042.0)
      bosh_openstack_cpi (~> 1.3042.0)
      bosh_vcloud_cpi (= 0.7.10)
      bosh_vsphere_cpi (~> 1.3042.0)
=======
    bosh_cli_plugin_micro (1.3048.0)
      agent_client (~> 1.3048.0)
      blobstore_client (~> 1.3048.0)
      bosh-core (~> 1.3048.0)
      bosh-director-core (~> 1.3048.0)
      bosh-registry (~> 1.3048.0)
      bosh-stemcell (~> 1.3048.0)
      bosh_aws_cpi (~> 1.3048.0)
      bosh_cli (~> 1.3048.0)
      bosh_cpi (~> 1.3048.0)
      bosh_openstack_cpi (~> 1.3048.0)
      bosh_vcloud_cpi (= 0.7.10)
      bosh_vsphere_cpi (~> 1.3048.0)
>>>>>>> acbab488
      mono_logger (~> 1.1.0)
      sqlite3 (~> 1.3.7)

PATH
  remote: bosh_common
  specs:
<<<<<<< HEAD
    bosh_common (1.3042.0)
=======
    bosh_common (1.3048.0)
>>>>>>> acbab488
      logging (~> 1.8.2)
      semi_semantic (~> 1.1.0)

PATH
  remote: bosh_cpi
  specs:
<<<<<<< HEAD
    bosh_cpi (1.3042.0)
      bosh_common (~> 1.3042.0)
=======
    bosh_cpi (1.3048.0)
      bosh_common (~> 1.3048.0)
>>>>>>> acbab488
      logging (~> 1.8.2)
      membrane (~> 1.1.0)

PATH
  remote: bosh_openstack_cpi
  specs:
<<<<<<< HEAD
    bosh_openstack_cpi (1.3042.0)
      bosh-registry (~> 1.3042.0)
      bosh_common (~> 1.3042.0)
      bosh_cpi (~> 1.3042.0)
      fog (~> 1.31.0)
=======
    bosh_openstack_cpi (1.3048.0)
      bosh-registry (~> 1.3048.0)
      bosh_common (~> 1.3048.0)
      bosh_cpi (~> 1.3048.0)
      fog (~> 1.27.0)
>>>>>>> acbab488
      fog-aws (<= 0.1.1)
      httpclient (= 2.4.0)
      membrane (~> 1.1.0)
      yajl-ruby (>= 0.8.2)

PATH
  remote: bosh_vsphere_cpi
  specs:
<<<<<<< HEAD
    bosh_vsphere_cpi (1.3042.0)
      bosh_common (~> 1.3042.0)
      bosh_cpi (~> 1.3042.0)
=======
    bosh_vsphere_cpi (1.3048.0)
      bosh_common (~> 1.3048.0)
      bosh_cpi (~> 1.3048.0)
>>>>>>> acbab488
      builder (~> 3.1.4)
      httpclient (= 2.4.0)
      membrane (~> 1.1.0)
      mono_logger (~> 1.1.0)
      nokogiri (~> 1.6.6)

PATH
  remote: simple_blobstore_server
  specs:
<<<<<<< HEAD
    simple_blobstore_server (1.3042.0)
=======
    simple_blobstore_server (1.3048.0)
>>>>>>> acbab488
      sinatra (~> 1.4.2)
      thin (~> 1.5.0)

GEM
  remote: https://rubygems.org/
  specs:
    CFPropertyList (2.3.1)
    addressable (2.3.7)
    ast (2.0.0)
    aws-sdk (1.60.2)
      aws-sdk-v1 (= 1.60.2)
    aws-sdk-v1 (1.60.2)
      json (~> 1.4)
      nokogiri (>= 1.4.4)
    backports (3.6.4)
    bcrypt-ruby (3.0.1)
    blue-shell (0.3.0)
      rspec
    bosh_vcloud_cpi (0.7.10)
      bosh_common
      bosh_cpi
      builder (~> 3.1.4)
      httpclient (~> 2.4.0)
      membrane
      nokogiri (~> 1.6.6)
      rest-client (~> 1.6.7)
      yajl-ruby (>= 0.8.2)
    builder (3.1.4)
    cf-uaa-lib (3.2.1)
      multi_json
    codeclimate-test-reporter (0.3.0)
      simplecov (>= 0.7.1, < 1.0.0)
    coderay (1.1.0)
    crack (0.4.2)
      safe_yaml (~> 1.0.0)
    daemons (1.1.9)
    diff-lcs (1.2.5)
    docile (1.1.5)
    dogapi (1.6.0)
      json (>= 1.5.1)
    em-http-request (0.3.0)
      addressable (>= 2.0.0)
      escape_utils
      eventmachine (>= 0.12.9)
    escape_utils (1.1.0)
    eventmachine (1.0.3)
    excon (0.45.4)
    fakefs (0.6.7)
    ffi (1.9.10)
    fission (0.5.0)
      CFPropertyList (~> 2.2)
    fog (1.31.0)
      fog-atmos
      fog-aws (~> 0.0)
      fog-brightbox (~> 0.4)
      fog-core (~> 1.30)
      fog-ecloud
      fog-google (>= 0.0.2)
      fog-json
      fog-local
      fog-powerdns (>= 0.1.1)
      fog-profitbricks
      fog-radosgw (>= 0.0.2)
      fog-riakcs
      fog-sakuracloud (>= 0.0.4)
      fog-serverlove
      fog-softlayer
      fog-storm_on_demand
      fog-terremark
      fog-vmfusion
      fog-voxel
      fog-xml (~> 0.1.1)
      ipaddress (~> 0.5)
      nokogiri (~> 1.5, >= 1.5.11)
    fog-atmos (0.1.0)
      fog-core
      fog-xml
    fog-aws (0.1.1)
      fog-core (~> 1.27)
      fog-json (~> 1.0)
      fog-xml (~> 0.1)
      ipaddress (~> 0.8)
    fog-brightbox (0.8.0)
      fog-core (~> 1.22)
      fog-json
      inflecto (~> 0.0.2)
    fog-core (1.32.1)
      builder
      excon (~> 0.45)
      formatador (~> 0.2)
      mime-types
      net-scp (~> 1.1)
      net-ssh (>= 2.1.3)
    fog-ecloud (0.3.0)
      fog-core
      fog-xml
    fog-google (0.0.7)
      fog-core
      fog-json
      fog-xml
    fog-json (1.0.2)
      fog-core (~> 1.0)
      multi_json (~> 1.10)
    fog-local (0.2.1)
      fog-core (~> 1.27)
    fog-powerdns (0.1.1)
      fog-core (~> 1.27)
      fog-json (~> 1.0)
      fog-xml (~> 0.1)
    fog-profitbricks (0.0.5)
      fog-core
      fog-xml
      nokogiri
    fog-radosgw (0.0.4)
      fog-core (>= 1.21.0)
      fog-json
      fog-xml (>= 0.0.1)
    fog-riakcs (0.1.0)
      fog-core
      fog-json
      fog-xml
    fog-sakuracloud (1.0.1)
      fog-core
      fog-json
    fog-serverlove (0.1.2)
      fog-core
      fog-json
    fog-softlayer (0.4.7)
      fog-core
      fog-json
    fog-storm_on_demand (0.1.1)
      fog-core
      fog-json
    fog-terremark (0.1.0)
      fog-core
      fog-xml
    fog-vmfusion (0.1.0)
      fission
      fog-core
    fog-voxel (0.1.0)
      fog-core
      fog-xml
    fog-xml (0.1.2)
      fog-core
      nokogiri (~> 1.5, >= 1.5.11)
    formatador (0.2.5)
    gibberish (1.4.0)
    highline (1.6.21)
    httpclient (2.4.0)
    inflecto (0.0.2)
    ipaddress (0.8.0)
    json (1.7.7)
    json_pure (1.8.1)
    little-plugger (1.1.3)
    log4r (1.1.10)
    logging (1.8.2)
      little-plugger (>= 1.1.3)
      multi_json (>= 1.8.4)
    machinist (1.0.6)
    membrane (1.1.0)
    method_source (0.8.2)
    mime-types (2.3)
    mini_portile (0.6.2)
    minitar (0.5.4)
    mono_logger (1.1.0)
    multi_json (1.11.1)
    mysql2 (0.3.11)
    nats (0.5.0.beta.12)
      daemons (>= 1.1.9)
      eventmachine (>= 1.0.3)
      json_pure (>= 1.8.0)
      thin (>= 1.5.0)
    net-scp (1.1.2)
      net-ssh (>= 2.6.5)
    net-ssh (2.9.1)
    net-ssh-gateway (1.2.0)
      net-ssh (>= 2.6.5)
    netaddr (1.5.0)
    nokogiri (1.6.6.2)
      mini_portile (~> 0.6.0)
    parallel (0.9.2)
    parallel_tests (1.0.3)
      parallel
    parser (2.1.9)
      ast (>= 1.1, < 3.0)
      slop (~> 3.4, >= 3.4.5)
    peach (0.5.1)
    pg (0.15.1)
    powerpack (0.0.9)
    progressbar (0.9.2)
    pry (0.10.1)
      coderay (~> 1.1.0)
      method_source (~> 0.8.1)
      slop (~> 3.4)
    rack (1.6.0)
    rack-protection (1.5.3)
      rack
    rack-test (0.6.2)
      rack (>= 1.0)
    rainbow (2.0.0)
    rake (10.3.2)
    redis (3.0.3)
    redis-namespace (1.3.1)
      redis (~> 3.0.0)
    resque (1.25.2)
      mono_logger (~> 1.0)
      multi_json (~> 1.0)
      redis-namespace (~> 1.3)
      sinatra (>= 0.9.2)
      vegas (~> 0.1.2)
    resque-backtrace (0.0.1)
      resque (>= 1.0)
    rest-client (1.6.7)
      mime-types (>= 1.16)
    rspec (3.0.0)
      rspec-core (~> 3.0.0)
      rspec-expectations (~> 3.0.0)
      rspec-mocks (~> 3.0.0)
    rspec-core (3.0.4)
      rspec-support (~> 3.0.0)
    rspec-expectations (3.0.4)
      diff-lcs (>= 1.2.0, < 2.0)
      rspec-support (~> 3.0.0)
    rspec-instafail (0.2.6)
      rspec
    rspec-its (1.0.1)
      rspec-core (>= 2.99.0.beta1)
      rspec-expectations (>= 2.99.0.beta1)
    rspec-mocks (3.0.4)
      rspec-support (~> 3.0.0)
    rspec-support (3.0.4)
    rubocop (0.23.0)
      json (>= 1.7.7, < 2)
      parser (~> 2.1.9)
      powerpack (~> 0.0.6)
      rainbow (>= 1.99.1, < 3.0)
      ruby-progressbar (~> 1.4)
    ruby-atmos-pure (1.0.5)
      log4r (>= 1.1.9)
      ruby-hmac (>= 0.4.0)
    ruby-hmac (0.4.0)
    ruby-progressbar (1.5.1)
    ruby_vcloud_sdk (0.7.1)
      builder (~> 3.1.4)
      httpclient (~> 2.4.0)
      netaddr
      nokogiri (>= 1.5.6)
      rest-client (~> 1.6.7)
    rufus-scheduler (2.0.24)
      tzinfo (>= 0.3.22)
    rugged (0.19.0)
    safe_yaml (1.0.4)
    semi_semantic (1.1.0)
    sequel (3.43.0)
    serverspec (0.15.4)
      highline
      net-ssh
      rspec (>= 2.13.0)
      specinfra (>= 0.7.1)
    simplecov (0.9.2)
      docile (~> 1.1.0)
      multi_json (~> 1.0)
      simplecov-html (~> 0.9.0)
    simplecov-html (0.9.0)
    sinatra (1.4.5)
      rack (~> 1.4)
      rack-protection (~> 1.4)
      tilt (~> 1.3, >= 1.3.4)
    sinatra-contrib (1.4.2)
      backports (>= 2.0)
      multi_json
      rack-protection
      rack-test
      sinatra (~> 1.4.0)
      tilt (~> 1.3)
    slop (3.5.0)
    specinfra (1.15.0)
    sqlite3 (1.3.7)
    sys-filesystem (1.1.4)
      ffi
    terminal-table (1.4.5)
    thin (1.5.1)
      daemons (>= 1.0.9)
      eventmachine (>= 0.12.6)
      rack (>= 1.0.0)
    thread_safe (0.3.5)
    tilt (1.4.1)
    timecop (0.7.3)
    trollop (1.16.2)
    tzinfo (1.2.2)
      thread_safe (~> 0.1)
    vcr (2.9.3)
    vegas (0.1.11)
      rack (>= 1.0.0)
    webmock (1.20.4)
      addressable (>= 2.3.6)
      crack (>= 0.3.2)
    yajl-ruby (1.2.1)

PLATFORMS
  ruby

DEPENDENCIES
  agent_client!
  blobstore_client!
  blue-shell
  bosh-core!
  bosh-dev!
  bosh-director!
  bosh-director-core!
  bosh-monitor!
  bosh-registry!
  bosh-release!
  bosh-stemcell!
  bosh-template!
  bosh_aws_cpi!
  bosh_cli!
  bosh_cli_plugin_aws!
  bosh_cli_plugin_micro!
  bosh_common!
  bosh_cpi!
  bosh_openstack_cpi!
  bosh_vsphere_cpi!
  codeclimate-test-reporter
  fakefs
  httpclient
  json
  machinist (~> 1.0)
  minitar
  mysql2
  nats
  net-ssh
  parallel_tests
  pg
  pry
  rack-test
  rake (~> 10.0)
  redis
  rest-client
  rspec (~> 3.0.0)
  rspec-instafail
  rspec-its
  rubocop
  rugged
  serverspec (= 0.15.4)
  simple_blobstore_server!
  simplecov (~> 0.9.0)
  sinatra
  sinatra-contrib
  specinfra (= 1.15.0)
  sqlite3
  timecop (~> 0.7.1)
  vcr
  webmock

BUNDLED WITH
   1.10.6<|MERGE_RESOLUTION|>--- conflicted
+++ resolved
@@ -1,28 +1,17 @@
 PATH
   remote: agent_client
   specs:
-<<<<<<< HEAD
-    agent_client (1.3042.0)
-=======
     agent_client (1.3048.0)
->>>>>>> acbab488
       httpclient (= 2.4.0)
       yajl-ruby (~> 1.2.0)
 
 PATH
   remote: blobstore_client
   specs:
-<<<<<<< HEAD
-    blobstore_client (1.3042.0)
-      aws-sdk (= 1.60.2)
-      bosh_common (~> 1.3042.0)
-      fog (~> 1.31.0)
-=======
     blobstore_client (1.3048.0)
       aws-sdk (= 1.60.2)
       bosh_common (~> 1.3048.0)
-      fog (~> 1.27.0)
->>>>>>> acbab488
+      fog (~> 1.31.0)
       fog-aws (<= 0.1.1)
       httpclient (= 2.4.0)
       multi_json (~> 1.1)
@@ -31,11 +20,7 @@
 PATH
   remote: bosh-core
   specs:
-<<<<<<< HEAD
-    bosh-core (1.3042.0)
-=======
     bosh-core (1.3048.0)
->>>>>>> acbab488
       gibberish (~> 1.4.0)
       yajl-ruby (~> 1.2.0)
 
@@ -58,20 +43,6 @@
 PATH
   remote: bosh-director
   specs:
-<<<<<<< HEAD
-    bosh-director (1.3042.0)
-      bcrypt-ruby (~> 3.0.1)
-      blobstore_client (~> 1.3042.0)
-      bosh-core (~> 1.3042.0)
-      bosh-director-core (~> 1.3042.0)
-      bosh-template (~> 1.3042.0)
-      bosh_aws_cpi (~> 1.3042.0)
-      bosh_common (~> 1.3042.0)
-      bosh_cpi (~> 1.3042.0)
-      bosh_openstack_cpi (~> 1.3042.0)
-      bosh_vcloud_cpi (= 0.7.10)
-      bosh_vsphere_cpi (~> 1.3042.0)
-=======
     bosh-director (1.3048.0)
       bcrypt-ruby (~> 3.0.1)
       blobstore_client (~> 1.3048.0)
@@ -84,7 +55,6 @@
       bosh_openstack_cpi (~> 1.3048.0)
       bosh_vcloud_cpi (= 0.7.10)
       bosh_vsphere_cpi (~> 1.3048.0)
->>>>>>> acbab488
       cf-uaa-lib (~> 3.2.1)
       eventmachine (~> 1.0.0)
       fog (~> 1.31.0)
@@ -110,24 +80,14 @@
 PATH
   remote: bosh-director-core
   specs:
-<<<<<<< HEAD
-    bosh-director-core (1.3042.0)
-      bosh-template (~> 1.3042.0)
-      bosh_common (~> 1.3042.0)
-=======
     bosh-director-core (1.3048.0)
       bosh-template (~> 1.3048.0)
       bosh_common (~> 1.3048.0)
->>>>>>> acbab488
 
 PATH
   remote: bosh-monitor
   specs:
-<<<<<<< HEAD
-    bosh-monitor (1.3042.0)
-=======
     bosh-monitor (1.3048.0)
->>>>>>> acbab488
       aws-sdk (= 1.60.2)
       cf-uaa-lib (~> 3.2.1)
       dogapi (~> 1.6.0)
@@ -143,17 +103,10 @@
 PATH
   remote: bosh-registry
   specs:
-<<<<<<< HEAD
-    bosh-registry (1.3042.0)
-      aws-sdk (= 1.60.2)
-      bosh_cpi (~> 1.3042.0)
-      fog (~> 1.31.0)
-=======
     bosh-registry (1.3048.0)
       aws-sdk (= 1.60.2)
       bosh_cpi (~> 1.3048.0)
-      fog (~> 1.27.0)
->>>>>>> acbab488
+      fog (~> 1.31.0)
       fog-aws (<= 0.1.1)
       sequel (~> 3.43.0)
       sinatra (~> 1.4.2)
@@ -163,78 +116,45 @@
 PATH
   remote: bosh-release
   specs:
-<<<<<<< HEAD
-    bosh-release (1.3042.0)
-      agent_client (~> 1.3042.0)
-      blobstore_client (~> 1.3042.0)
-      bosh-template (~> 1.3042.0)
-      bosh_common (~> 1.3042.0)
-=======
     bosh-release (1.3048.0)
       agent_client (~> 1.3048.0)
       blobstore_client (~> 1.3048.0)
       bosh-template (~> 1.3048.0)
       bosh_common (~> 1.3048.0)
->>>>>>> acbab488
       trollop (~> 1.16)
       yajl-ruby (~> 1.2.0)
 
 PATH
   remote: bosh-stemcell
   specs:
-<<<<<<< HEAD
-    bosh-stemcell (1.3042.0)
-      bosh-core (~> 1.3042.0)
-      bosh_aws_cpi (~> 1.3042.0)
-=======
     bosh-stemcell (1.3048.0)
       bosh-core (~> 1.3048.0)
       bosh_aws_cpi (~> 1.3048.0)
->>>>>>> acbab488
 
 PATH
   remote: bosh-template
   specs:
-<<<<<<< HEAD
-    bosh-template (1.3042.0)
-=======
     bosh-template (1.3048.0)
->>>>>>> acbab488
       semi_semantic (~> 1.1.0)
 
 PATH
   remote: bosh_aws_cpi
   specs:
-<<<<<<< HEAD
-    bosh_aws_cpi (1.3042.0)
-      aws-sdk (= 1.60.2)
-      bosh-registry (~> 1.3042.0)
-      bosh_common (~> 1.3042.0)
-      bosh_cpi (~> 1.3042.0)
-=======
     bosh_aws_cpi (1.3048.0)
       aws-sdk (= 1.60.2)
       bosh-registry (~> 1.3048.0)
       bosh_common (~> 1.3048.0)
       bosh_cpi (~> 1.3048.0)
->>>>>>> acbab488
       httpclient (= 2.4.0)
       yajl-ruby (>= 0.8.2)
 
 PATH
   remote: bosh_cli
   specs:
-<<<<<<< HEAD
-    bosh_cli (1.3042.0)
-      blobstore_client (~> 1.3042.0)
-      bosh-template (~> 1.3042.0)
-      bosh_common (~> 1.3042.0)
-=======
     bosh_cli (1.3048.0)
       blobstore_client (~> 1.3048.0)
       bosh-template (~> 1.3048.0)
       bosh_common (~> 1.3048.0)
->>>>>>> acbab488
       cf-uaa-lib (~> 3.2.1)
       highline (~> 1.6.2)
       httpclient (= 2.4.0)
@@ -250,40 +170,16 @@
 PATH
   remote: bosh_cli_plugin_aws
   specs:
-<<<<<<< HEAD
-    bosh_cli_plugin_aws (1.3042.0)
-      bosh-core (~> 1.3042.0)
-      bosh-stemcell (~> 1.3042.0)
-      bosh_aws_cpi (~> 1.3042.0)
-      bosh_cli (~> 1.3042.0)
-      bosh_cli_plugin_micro (~> 1.3042.0)
-=======
     bosh_cli_plugin_aws (1.3048.0)
       bosh-core (~> 1.3048.0)
       bosh-stemcell (~> 1.3048.0)
       bosh_aws_cpi (~> 1.3048.0)
       bosh_cli (~> 1.3048.0)
       bosh_cli_plugin_micro (~> 1.3048.0)
->>>>>>> acbab488
 
 PATH
   remote: bosh_cli_plugin_micro
   specs:
-<<<<<<< HEAD
-    bosh_cli_plugin_micro (1.3042.0)
-      agent_client (~> 1.3042.0)
-      blobstore_client (~> 1.3042.0)
-      bosh-core (~> 1.3042.0)
-      bosh-director-core (~> 1.3042.0)
-      bosh-registry (~> 1.3042.0)
-      bosh-stemcell (~> 1.3042.0)
-      bosh_aws_cpi (~> 1.3042.0)
-      bosh_cli (~> 1.3042.0)
-      bosh_cpi (~> 1.3042.0)
-      bosh_openstack_cpi (~> 1.3042.0)
-      bosh_vcloud_cpi (= 0.7.10)
-      bosh_vsphere_cpi (~> 1.3042.0)
-=======
     bosh_cli_plugin_micro (1.3048.0)
       agent_client (~> 1.3048.0)
       blobstore_client (~> 1.3048.0)
@@ -297,50 +193,32 @@
       bosh_openstack_cpi (~> 1.3048.0)
       bosh_vcloud_cpi (= 0.7.10)
       bosh_vsphere_cpi (~> 1.3048.0)
->>>>>>> acbab488
       mono_logger (~> 1.1.0)
       sqlite3 (~> 1.3.7)
 
 PATH
   remote: bosh_common
   specs:
-<<<<<<< HEAD
-    bosh_common (1.3042.0)
-=======
     bosh_common (1.3048.0)
->>>>>>> acbab488
       logging (~> 1.8.2)
       semi_semantic (~> 1.1.0)
 
 PATH
   remote: bosh_cpi
   specs:
-<<<<<<< HEAD
-    bosh_cpi (1.3042.0)
-      bosh_common (~> 1.3042.0)
-=======
     bosh_cpi (1.3048.0)
       bosh_common (~> 1.3048.0)
->>>>>>> acbab488
       logging (~> 1.8.2)
       membrane (~> 1.1.0)
 
 PATH
   remote: bosh_openstack_cpi
   specs:
-<<<<<<< HEAD
-    bosh_openstack_cpi (1.3042.0)
-      bosh-registry (~> 1.3042.0)
-      bosh_common (~> 1.3042.0)
-      bosh_cpi (~> 1.3042.0)
-      fog (~> 1.31.0)
-=======
     bosh_openstack_cpi (1.3048.0)
       bosh-registry (~> 1.3048.0)
       bosh_common (~> 1.3048.0)
       bosh_cpi (~> 1.3048.0)
-      fog (~> 1.27.0)
->>>>>>> acbab488
+      fog (~> 1.31.0)
       fog-aws (<= 0.1.1)
       httpclient (= 2.4.0)
       membrane (~> 1.1.0)
@@ -349,15 +227,9 @@
 PATH
   remote: bosh_vsphere_cpi
   specs:
-<<<<<<< HEAD
-    bosh_vsphere_cpi (1.3042.0)
-      bosh_common (~> 1.3042.0)
-      bosh_cpi (~> 1.3042.0)
-=======
     bosh_vsphere_cpi (1.3048.0)
       bosh_common (~> 1.3048.0)
       bosh_cpi (~> 1.3048.0)
->>>>>>> acbab488
       builder (~> 3.1.4)
       httpclient (= 2.4.0)
       membrane (~> 1.1.0)
@@ -367,11 +239,7 @@
 PATH
   remote: simple_blobstore_server
   specs:
-<<<<<<< HEAD
-    simple_blobstore_server (1.3042.0)
-=======
     simple_blobstore_server (1.3048.0)
->>>>>>> acbab488
       sinatra (~> 1.4.2)
       thin (~> 1.5.0)
 
