require 'rspec'
require 'yaml'
require 'json'
require 'bosh/template/test'
require 'bosh/template/evaluation_context'
require_relative './template_example_group'

describe 'director.yml.erb' do
  let(:merged_manifest_properties) do
    {
      'agent' => {
        'env' => {
          'bosh' => {
            'foo' => 'bar'
          }
        }
      },
      'compiled_package_cache' => {},
      'blobstore' => {
        'address' => '10.10.0.7',
        'port' => 25251,
        'agent' => { 'user' => 'agent', 'password' => '75d1605f59b60' },
        'director' => {
          'user' => 'user',
          'password' => 'password'
        },
        'provider' => 'dav',
        'tls' => {
          'cert' => {
            'ca' => '-----BEGIN CERTIFICATE-----'
          }
        }
      },
      'nats' => {
        'address' => '10.10.0.7',
        'port' => 4222
      },
      'director' => {
        'name' => 'vpc-bosh-idora',
        'backend_port' => 25556,
        'max_tasks' => 100,
        'max_threads' => 32,
        'puma_workers' => 3,
        'enable_snapshots' => true,
        'enable_post_deploy' => false,
        'enable_nats_delivered_templates' => false,
        'enable_cpi_resize_disk' => false,
        'generate_vm_passwords' => false,
        'remove_dev_tools' => false,
        'log_level' => 'debug',
        'log_access_events' => false,
        'flush_arp' => false,
        'local_dns' => {
          'enabled' => true,
          'include_index' => false,
          'use_dns_addresses' => true,
        },
        'ignore_missing_gateway' => false,
        'disks' => {
          'max_orphaned_age_in_days' => 3,
          'cleanup_schedule' => '0 0,30 * * * * UTC',
        },
        'networks' => {
          'enable_cpi_management' => false,
<<<<<<< HEAD
=======
          'max_orphaned_age_in_days' => 3,
          'cleanup_schedule' => '0 0,30 * * * * UTC',
>>>>>>> f19bdcf7
        },
        'vms' => {
          'cleanup_schedule' => '0 0,30 * * * * UTC',
        },
        'events' => {
          'record_events' => false,
          'max_events' => 10000,
          'cleanup_schedule' => '0 * * * * * UTC'
        },
        'db' => {
          'adapter' => 'mysql2',
          'user' => 'ub45391e00',
          'password' => 'p4cd567d84d0e012e9258d2da30',
          'host' => 'bosh.hamazonhws.com',
          'port' => 3306,
          'database' => 'bosh',
          'connection_options' => {},
          'tls' => {
            'enabled' => false,
            'cert' => {
              'ca' => 'config/db/ca.pem'
            }
          },
        },
        'config_server' => {
          'enabled' => false
        },
        'auto_fix_stateful_nodes' => true,
        'max_vm_create_tries' => 5,
        'user_management' => { 'provider' => 'local' },
        'trusted_certs' => "test_trusted_certs\nvalue",
        'cpi_api_test_max_version' => 2,
      }
    }
  end

  shared_examples 'template rendering' do
    context 'given a generally valid manifest' do
      before do
        merged_manifest_properties['director']['cpi_job'] = 'vsphere'
      end

      context 'when using web dav blobstore' do
        before do
          expect(merged_manifest_properties['blobstore']['provider']).to eq('dav')
        end

        it 'should configure the paths' do
          expect(parsed_yaml['blobstore']['provider']).to eq('davcli')
          expect(parsed_yaml['blobstore']['options']['davcli_config_path']).to eq('/var/vcap/data/director/tmp')
          expect(parsed_yaml['blobstore']['options']['davcli_path']).to eq('/var/vcap/packages/davcli/bin/davcli')
          expect(parsed_yaml['blobstore']['options']['tls']['cert']['ca']).to eq('-----BEGIN CERTIFICATE-----')
        end
      end

      context 'when using s3 blobstore' do
        before do
          merged_manifest_properties['blobstore']['provider'] = 's3'
          merged_manifest_properties['blobstore']['bucket_name'] = 'bucket'
        end

        it 'should configure the paths' do
          expect(parsed_yaml['blobstore']['provider']).to eq('s3cli')
          expect(parsed_yaml['blobstore']['options']['s3cli_config_path']).to eq('/var/vcap/data/director/tmp')
          expect(parsed_yaml['blobstore']['options']['s3cli_path']).to eq('/var/vcap/packages/s3cli/bin/s3cli')
        end
      end

      context 'when using the verify-multidigest binary' do
        it 'should configure the paths' do
          expect(parsed_yaml['verify_multidigest_path']).to eq('/var/vcap/packages/verify_multidigest/bin/verify-multidigest')
        end
      end

      describe 'local_dns' do
        it 'configures local dns values' do
          expect(parsed_yaml['local_dns']['enabled']).to eq(true)
          expect(parsed_yaml['local_dns']['include_index']).to eq(false)
          expect(parsed_yaml['local_dns']['use_dns_addresses']).to eq(true)
        end
      end

      context 'nats' do
        it 'should have the path to server ca certificate' do
          expect(parsed_yaml['nats']['server_ca_path']).to eq('/var/vcap/jobs/director/config/nats_server_ca.pem')
        end

        context 'director' do
          it 'should have the path to director certificate' do
            expect(parsed_yaml['nats']['client_certificate_path']).to eq('/var/vcap/jobs/director/config/nats_client_certificate.pem')
          end
          it 'should have the path to director private key' do
            expect(parsed_yaml['nats']['client_private_key_path']).to eq('/var/vcap/jobs/director/config/nats_client_private_key')
          end
        end

        context 'agent' do
          it 'should have the path to agent certificate' do
            expect(parsed_yaml['nats']['client_ca_certificate_path']).to eq('/var/vcap/jobs/director/config/nats_client_ca_certificate.pem')
          end

          it 'should have the path to agent private key' do
            expect(parsed_yaml['nats']['client_ca_private_key_path']).to eq('/var/vcap/jobs/director/config/nats_client_ca_private_key')
          end
        end
      end

      context 'when domain name specified without all other dns properties' do
        before do
          merged_manifest_properties['dns'] = {
            'domain_name' => 'domain.name'
          }
        end

        it 'does not set the domain_name field appropriately' do
          expect(parsed_yaml['dns']).to be_nil
        end
      end

      context 'and when configured with a compiled_package_cache bucket_name' do
        before do
          merged_manifest_properties['compiled_package_cache']['options'] = {
            'bucket_name' => 'some-bucket',
            's3_port' => 443,
            'ssl_verify_peer' => true,
            'use_ssl' => true,
          }
        end

        it 'sets the compiled_package_cache fields appropriately' do
          expect(parsed_yaml['compiled_package_cache']['options']).to eq({
            'bucket_name'=>'some-bucket',
            'credentials_source'=>'static',
            'access_key_id'=>nil,
            'secret_access_key'=>nil,
            'region'=>nil,
            's3cli_config_path'=>'/var/vcap/data/director/tmp',
            's3cli_path'=>'/var/vcap/packages/s3cli/bin/s3cli',
            'port'=>443,
            'use_ssl'=>true,
            'ssl_verify_peer'=>true
          })
        end
      end

      context 'backup destination' do
        before do
          merged_manifest_properties['director'].merge!('backup_destination' => {
            'some_backup_url' => 'http://foo.bar.com',
            'how_much_to_back_up' => {
              'all_the_things' => true
            }
          })
        end

        it 'dumps the director.backup_destination at the top level' do
          expect(parsed_yaml['backup_destination']).to eq({
            'some_backup_url' => 'http://foo.bar.com',
            'how_much_to_back_up' => {
              'all_the_things' => true
            }
          })
        end

        context 'when using s3 blobstore' do
          before do
            merged_manifest_properties['director']['backup_destination'] = {
              'provider' => 's3'
            }
          end

          it 'should configure the paths' do
            expect(parsed_yaml['backup_destination']['provider']).to eq('s3cli')
            expect(parsed_yaml['backup_destination']['options']['s3cli_config_path']).to eq('/var/vcap/data/director/tmp')
            expect(parsed_yaml['backup_destination']['options']['s3cli_path']).to eq('/var/vcap/packages/s3cli/bin/s3cli')
          end
        end

        context 'when using dav blobstore' do
          before do
            merged_manifest_properties['director']['backup_destination'] = {
              'provider' => 'dav'
            }
          end

          it 'should configure the paths' do
            expect(parsed_yaml['backup_destination']['provider']).to eq('davcli')

            expect(parsed_yaml['backup_destination']['options']['davcli_config_path']).to eq('/var/vcap/data/director/tmp')
            expect(parsed_yaml['backup_destination']['options']['davcli_path']).to eq('/var/vcap/packages/davcli/bin/davcli')
          end
        end
      end

      context 'events configuration' do
        context 'when enabled' do
          before do
            merged_manifest_properties['director']['events']['record_events'] = true
          end

          it 'renders correctly' do
            expect(parsed_yaml['record_events']).to eq(true)
          end

          it 'is a scheduled task' do
            expect(parsed_yaml['scheduled_jobs'].map{ |v| v['command'] }).to include('ScheduledEventsCleanup')
          end
        end

        context 'when disabled' do
          it 'renders correctly' do
            expect(parsed_yaml['record_events']).to eq(false)
          end

          it 'is not a scheduled task' do
            expect(parsed_yaml['scheduled_jobs'].map{ |v| v['command'] }).to_not include('ScheduledEventsCleanup')
          end
        end
      end

      context 'dns blob cleanup' do
        it 'is a scheduled task with correct params' do
          expect(parsed_yaml['scheduled_jobs']).to include({
            'command' => 'ScheduledDnsBlobsCleanup',
            'schedule' => '0 0,30 * * * * UTC',
            'params' => [{'max_blob_age' => 3600, 'num_dns_blobs_to_keep' => 10}]
          })
        end
      end

      context 'orphaned network cleanup' do
        it 'is a scheduled task with correct params' do
          expect(parsed_yaml['scheduled_jobs']).to include(
            'command' => 'ScheduledOrphanedNetworkCleanup',
            'schedule' => '0 0,30 * * * * UTC',
            'params' => [{ 'max_orphaned_age_in_days' => 3 }],
          )
        end
      end

      describe 'config server' do
        context 'when turned on' do
          before do
            merged_manifest_properties['director']['config_server'] = {
              'enabled' => true,
              'url' => 'https://config-server-host',
              'uaa' => {
                'url' => 'fake-uaa-url',
                'client_id' => 'fake-client-id',
                'client_secret' => 'fake-client-secret',
                'ca_cert' => 'fake-ca-cert'
              },
            }
          end

          it 'parses correctly' do
            expect(parsed_yaml['config_server']['enabled']).to eq(true)

            expect(parsed_yaml['config_server']['url']).to eq('https://config-server-host')
            expect(parsed_yaml['config_server']['ca_cert_path']).to eq('/var/vcap/jobs/director/config/config_server_ca.cert')

            expect(parsed_yaml['config_server']['uaa']['url']).to eq('fake-uaa-url')
            expect(parsed_yaml['config_server']['uaa']['client_id']).to eq('fake-client-id')
            expect(parsed_yaml['config_server']['uaa']['client_secret']).to eq('fake-client-secret')
            expect(parsed_yaml['config_server']['uaa']['ca_cert_path']).to eq('/var/vcap/jobs/director/config/uaa_server_ca.cert')
          end

          describe 'UAA properties' do
            it 'throws an error when uaa properties are not defined' do
              merged_manifest_properties['director']['config_server'] = {
                'enabled' => true,
                'url' => 'https://config-server-host',
              }
              expect { parsed_yaml['config_server'] }.to raise_error(/Can't find property '\["director.config_server.uaa.url"\]'/)
            end

            it 'throws an error when uaa url is not defined' do
              merged_manifest_properties['director']['config_server'] = {
                'enabled' => true,
                'url' => 'https://config-server-host',
                'uaa' => {}
              }

              expect { parsed_yaml['config_server'] }.to raise_error(Bosh::Template::UnknownProperty, "Can't find property '[\"director.config_server.uaa.url\"]'")
            end

            it 'throws an error when uaa client id is not defined' do
              merged_manifest_properties['director']['config_server'] = {
                'enabled' => true,
                'url' => 'https://config-server-host',
                'uaa' => {
                  'url' => 'http://something.com',
                  'client_secret' => 'secret',
                  'ca_cert_path' => '/var/vcap/blah/to/go'
                }
              }

              expect { parsed_yaml['config_server'] }.to raise_error(Bosh::Template::UnknownProperty, "Can't find property '[\"director.config_server.uaa.client_id\"]'")
            end

            it 'throws an error when uaa client secret is not defined' do
              merged_manifest_properties['director']['config_server'] = {
                'enabled' => true,
                'url' => 'https://config-server-host',
                'uaa' => {
                  'url' => 'https://something.com',
                  'client_id' => 'id',
                  'ca_cert_path' => '/var/vcap/blah/to/go'
                }
              }

              expect { parsed_yaml['config_server'] }.to raise_error(Bosh::Template::UnknownProperty, "Can't find property '[\"director.config_server.uaa.client_secret\"]'")
            end

            it 'does not throw any error when all the uaa properties are defined' do
              merged_manifest_properties['director']['config_server'] = {
                'enabled' => true,
                'url' => 'https://config-server-host',
                'uaa' => {
                  'url' => 'https://something.com',
                  'client_id' => 'id',
                  'client_secret' => 'secret',
                  'ca_cert_path' => '/var/some/path'
                }
              }

              expect { parsed_yaml['config_server'] }.to_not raise_error
            end
          end
        end

        context 'when turned off' do
          before do
            merged_manifest_properties['director']['config_server']['enabled'] = false
          end

          it 'parses correctly' do
            expect(parsed_yaml['config_server']).to eq({"enabled"=>false})
          end
        end
      end

      describe 'enable_nats_delivered_templates' do
        context 'when set to true' do
          before do
            merged_manifest_properties['director']['enable_nats_delivered_templates'] = true
          end

          it 'parses correctly' do
            expect(parsed_yaml['enable_nats_delivered_templates']).to be_truthy
          end
        end

        context 'when set to false' do
          before do
            merged_manifest_properties['director']['enable_nats_delivered_templates'] = false
          end

          it 'parses correctly' do
            expect(parsed_yaml['enable_nats_delivered_templates']).to be_falsey
          end
        end
      end

      describe 'director.db.tls properties' do
        it 'passes correct path for database ca cert, client cert, and client private key' do
          expect(parsed_yaml['db']['tls']['cert']['ca']).to eq('/var/vcap/jobs/director/config/db/ca.pem')
          expect(parsed_yaml['db']['tls']['cert']['certificate']).to eq('/var/vcap/jobs/director/config/db/client_certificate.pem')
          expect(parsed_yaml['db']['tls']['cert']['private_key']).to eq('/var/vcap/jobs/director/config/db/client_private_key.key')
        end

        context 'when director.db.tls.enabled is true' do
          before do
            merged_manifest_properties['director']['db']['tls']['enabled'] = true
          end

          it 'configures enabled TLS for database property' do
            expect(parsed_yaml['db']['tls']['enabled']).to be_truthy
          end
        end

        context 'when director.db.tls.enabled is false' do
          before do
            merged_manifest_properties['director']['db']['tls']['enabled'] = false
          end

          it 'configures disables TLS for database property' do
            expect(parsed_yaml['db']['tls']['enabled']).to be_falsey
          end
        end

        context 'when director.db.tls.enabled is not defined' do
          before do
            merged_manifest_properties['director']['db']['tls'].delete('enabled')
          end

          it 'configures disables TLS for database property' do
            expect(parsed_yaml['db']['tls']['enabled']).to be_falsey
          end
        end

        context 'when director.db.tls.cert.ca is provided' do
          it 'set bosh_internal ca_provided to true' do
            expect(parsed_yaml['db']['tls']['bosh_internal']['ca_provided']).to be_truthy
          end
        end

        context 'when director.db.tls.cert.ca is NOT provided' do
          before do
            merged_manifest_properties['director']['db']['tls']['cert']['ca'] = nil
          end

          it 'set bosh_internal ca_provided to false' do
            expect(parsed_yaml['db']['tls']['bosh_internal']['ca_provided']).to be_falsey
          end
        end

        context 'when director.db.tls.cert.certificate and director.db.tls.cert.private_key are provided' do
          before do
            merged_manifest_properties['director']['db']['tls']['cert']['certificate'] = 'something'
            merged_manifest_properties['director']['db']['tls']['cert']['private_key'] = 'something secret'
          end

          it 'configures mutual TLS for database' do
            expect(parsed_yaml['db']['tls']['bosh_internal']['mutual_tls_enabled']).to be_truthy
          end
        end

        context 'when director.db.tls.cert.certificate is NOT provided' do
          before do
            merged_manifest_properties['director']['db']['tls']['cert']['private_key'] = 'something secret'
          end

          it 'does NOT configure mutual TLS for database' do
            expect(parsed_yaml['db']['tls']['bosh_internal']['mutual_tls_enabled']).to be_falsey
          end
        end

        context 'when director.db.tls.cert.private_key is NOT provided' do
          before do
            merged_manifest_properties['director']['db']['tls']['cert']['certificate'] = 'something'
          end

          it 'does NOT configure mutual TLS for database' do
            expect(parsed_yaml['db']['tls']['bosh_internal']['mutual_tls_enabled']).to be_falsey
          end
        end
      end

      describe 'puma_workers' do
        it 'configures default puma_workers correctly' do
          expect(parsed_yaml['puma_workers']).to eq(3)
        end
      end
      it 'should contain the trusted_certs field' do
        expect(parsed_yaml['trusted_certs']).to eq("test_trusted_certs\nvalue")
      end

      it 'should contain the version' do
        expect(parsed_yaml['version']).to eq('268.0.1')
      end

<<<<<<< HEAD
=======
      it 'should contain the trusted_certs field' do
        expect(parsed_yaml['trusted_certs']).to eq("test_trusted_certs\nvalue")
      end

      it 'should contain the version' do
        expect(parsed_yaml['version']).to eq('268.0.1')
      end

>>>>>>> f19bdcf7
      it 'should contain the audit log path' do
        expect(parsed_yaml['audit_log_path']).to eq('/var/vcap/sys/log/director')
      end
    end

    describe 'ignore_missing_gateway property' do
      before do
        merged_manifest_properties['director']['cpi_job'] = 'test-cpi'
      end

      context 'when false' do
        it 'renders false' do
          expect(parsed_yaml['ignore_missing_gateway']).to be(false)
        end
      end

      context 'when true' do
        before do
          merged_manifest_properties['director']['ignore_missing_gateway'] = true
        end

        it 'renders true' do
          expect(parsed_yaml['ignore_missing_gateway']).to be(true)
        end
      end
    end

    context 'when agent env properties are provided' do
      before do
        merged_manifest_properties['director']['cpi_job'] = 'test-cpi'
        merged_manifest_properties['agent']['env']['bosh'] = {'foo' => 'bar'}
        merged_manifest_properties['agent']['env']['abc'] = {'foo' => 'bar'}
      end

      it 'configures the cpi correctly with agent.env.bosh properties' do
        expect(parsed_yaml['agent']['env']['bosh']).to eq({'foo' => 'bar'})
      end

      it 'ignores non-supported agent.env properties' do
        expect(parsed_yaml['agent']['env']['abc']).to eq(nil)
      end
    end

    context 'when configured to use a cpi_job' do
      before do
        merged_manifest_properties['director']['cpi_job'] = 'test-cpi'
      end

      it 'configures the cpi correctly' do
        expect(parsed_yaml['cloud']['provider']['name']).to eq('test-cpi')
        expect(parsed_yaml['cloud']['provider']['path']).to eq('/var/vcap/jobs/test-cpi/bin/cpi')
      end

      it 'configures agent env correctly' do
        expect(parsed_yaml['agent']['env']['bosh']).to_not eq(nil)
        expect(parsed_yaml['agent']['env']['bosh']).to eq({'foo' => 'bar'})
      end
    end
  end

  describe Bosh::Template::Test do
    subject(:parsed_yaml) do
      release = Bosh::Template::Test::ReleaseDir.new(File.join(File.dirname(__FILE__), '../'))
      job = release.job('director')
      template = job.template('config/director.yml')
      YAML.load(template.render(merged_manifest_properties))
    end

    it_behaves_like 'template rendering'
  end

  describe Bosh::Template::EvaluationContext do
    let(:erb_yaml) { File.read(File.join(File.dirname(__FILE__), '../jobs/director/templates/director.yml.erb')) }

    subject(:parsed_yaml) do
      merged_manifest_properties['compiled_package_cache']['provider'] = 's3'

      binding = Bosh::Template::EvaluationContext.new(
        {
          'job' => {'name' => 'i_like_bosh'},
          'properties' => merged_manifest_properties
        }, nil).get_binding
      YAML.load(ERB.new(erb_yaml).result(binding))
    end

    it_behaves_like 'template rendering'
  end

  describe 'director' do
    describe 'nats_client_certificate.pem.erb' do
      it_should_behave_like 'a rendered file' do
        let(:file_name) { '../jobs/director/templates/nats_client_certificate.pem.erb' }
        let(:properties) do
          {
            'properties' => {
              'nats' => {
                'tls' => {
                  'director' => {
                    'certificate' => content
                  }
                }
              }
            }
          }
        end
      end
    end

    describe 'nats_client_private_key.erb' do
      it_should_behave_like 'a rendered file' do
        let(:file_name) { '../jobs/director/templates/nats_client_private_key.erb' }
        let(:properties) do
          {
            'properties' => {
              'nats' => {
                'tls' => {
                  'director' => {
                    'private_key' => content
                  }
                }
              }
            }
          }
        end
      end
    end

    describe 'db_ca.pem.erb' do
      it_should_behave_like 'a rendered file' do
        let(:file_name) { '../jobs/director/templates/db_ca.pem.erb' }
        let(:properties) do
          {
            'properties' => {
              'director' => {
                'db' => {
                  'tls' => {
                    'cert' => {
                      'ca' => content
                    }
                  }
                }
              }
            }
          }
        end
      end
    end

    context 'director.cpi_api_test_max_version' do
      subject(:parsed_yaml) do
        release = Bosh::Template::Test::ReleaseDir.new(File.join(File.dirname(__FILE__), '../'))
        job = release.job('director')
        template = job.template('config/director.yml')
        YAML.load(template.render(merged_manifest_properties))
      end

      before do
        merged_manifest_properties['director']['cpi_job'] = 'test-cpi'
      end

      context 'when default' do
        it 'should be the default value' do
          expect(parsed_yaml['cpi_api_test_max_version']).to eq(2)
        end
      end

      context 'when set to a specified version' do
        let(:cpi_version) { 10 }

        before do
          merged_manifest_properties['director']['cpi_api_test_max_version'] = cpi_version
        end

        it 'should be the specified version' do
          expect(parsed_yaml['cpi_api_test_max_version']).to eq(cpi_version)
        end
      end
    end
  end

  describe 'client ca' do
    describe 'nats_client_ca_certificate.pem.erb' do
      it_should_behave_like 'a rendered file' do
        let(:file_name) { '../jobs/director/templates/nats_client_ca_certificate.pem.erb' }
        let(:properties) do
          {
            'properties' => {
              'nats' => {
                'tls' => {
                  'client_ca' => {
                    'certificate' => content
                  }
                }
              }
            }
          }
        end
      end
    end

    describe 'nats_client_ca_private_key.erb' do
      it_should_behave_like 'a rendered file' do
        let(:file_name) { '../jobs/director/templates/nats_client_ca_private_key.erb' }
        let(:properties) do
          {
            'properties' => {
              'nats' => {
                'tls' => {
                  'client_ca' => {
                    'private_key' => content
                  }
                }
              }
            }
          }
        end
      end
    end
  end
end<|MERGE_RESOLUTION|>--- conflicted
+++ resolved
@@ -62,11 +62,8 @@
         },
         'networks' => {
           'enable_cpi_management' => false,
-<<<<<<< HEAD
-=======
           'max_orphaned_age_in_days' => 3,
           'cleanup_schedule' => '0 0,30 * * * * UTC',
->>>>>>> f19bdcf7
         },
         'vms' => {
           'cleanup_schedule' => '0 0,30 * * * * UTC',
@@ -529,8 +526,6 @@
         expect(parsed_yaml['version']).to eq('268.0.1')
       end
 
-<<<<<<< HEAD
-=======
       it 'should contain the trusted_certs field' do
         expect(parsed_yaml['trusted_certs']).to eq("test_trusted_certs\nvalue")
       end
@@ -539,7 +534,6 @@
         expect(parsed_yaml['version']).to eq('268.0.1')
       end
 
->>>>>>> f19bdcf7
       it 'should contain the audit log path' do
         expect(parsed_yaml['audit_log_path']).to eq('/var/vcap/sys/log/director')
       end
