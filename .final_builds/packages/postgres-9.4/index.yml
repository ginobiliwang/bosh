--- conflicted
+++ resolved
@@ -1,11 +1,8 @@
 builds:
-<<<<<<< HEAD
-=======
   3329e2edba0b10723881ccf6feb9fb480d284034:
     version: 3329e2edba0b10723881ccf6feb9fb480d284034
     blobstore_id: 8a45e082-06b7-4c51-51f1-2058adfbd25c
     sha1: 3a406540c8c01c0a4e254994b6ce198422bd29bd
->>>>>>> 5c8e912d
   6c9e820cdfe15267c8f864f482c7fbed0943c6de:
     version: 6c9e820cdfe15267c8f864f482c7fbed0943c6de
     blobstore_id: 9bfa5ac9-012f-4e0b-bfbb-f0993746d9e0
@@ -18,11 +15,8 @@
     version: a0780058296e8fe9b3b30b6ae5b9128e6e28f7b1
     blobstore_id: 68fdc2a9-efb2-4246-8f2f-322eb96a6a99
     sha1: ba831767e252ee2af82f3d2d663fbb59c64670ff
-<<<<<<< HEAD
   ded764a075ae7513d4718b7cf200642fdbf81ae4:
     version: ded764a075ae7513d4718b7cf200642fdbf81ae4
     blobstore_id: 267f9c83-cd2f-4b25-7761-7da912e61a22
     sha1: be4342c24e9bc546c2b666b6c408b584bf0ae0f2
-=======
->>>>>>> 5c8e912d
 format-version: "2"